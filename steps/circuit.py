import numpy as np
from zquantum.core.circuit import (
    build_circuit_layers_and_connectivity as _build_circuit_layers_and_connectivity,
    add_ancilla_register_to_circuit as _add_ancilla_register_to_circuit,
    combine_ansatz_params as _combine_ansatz_params,
    build_uniform_param_grid as _build_uniform_param_grid,
    save_circuit_template_params,
    load_circuit_template_params,
    save_circuit,
    save_parameter_grid,
    save_circuit_layers,
    save_circuit_connectivity,
    load_circuit,
    load_circuit_set,
    Circuit,
    save_circuit_set,
)
from zquantum.core.testing import create_random_circuit as _create_random_circuit
<<<<<<< HEAD
from typing import Union, List, Optional
from .utils import Specs, load_from_specs

=======
from typing import Dict, Union, List
>>>>>>> 7a5c5a1a

# Generate random parameters for an ansatz
def generate_random_ansatz_params(
    ansatz_specs: Optional[Specs] = None,
    number_of_parameters: Optional[int] = None,
    min_value: float = -np.pi * 0.5,
    max_value: float = np.pi * 0.5,
    seed: Optional[int] = None,
):
    assert (ansatz_specs is None) != (number_of_parameters is None)

    if ansatz_specs is not None:
        ansatz = load_from_specs(ansatz_specs)
        number_of_parameters = ansatz.number_of_params

    if seed is not None:
        np.random.seed(seed)

    params = np.random.uniform(min_value, max_value, number_of_parameters)
    save_circuit_template_params(params, "params.json")


# Combine two sets of ansatz parameters
def combine_ansatz_params(params1: str, params2: str):
    parameters1 = load_circuit_template_params(params1)
    parameters2 = load_circuit_template_params(params2)
    combined_params = _combine_ansatz_params(parameters1, parameters2)
    save_circuit_template_params(combined_params, "combined-params.json")


# Build circuit from ansatz
<<<<<<< HEAD
def build_ansatz_circuit(ansatz_specs: Specs, params: Optional[str] = None):
    ansatz = load_from_specs(ansatz_specs)
    if params is not None:
        parameters = load_circuit_template_params(params)
=======
def build_ansatz_circuit(ansatz_specs: Dict, params: Union[str, List] = "None"):
    ansatz = create_object(json.loads(ansatz_specs))
    if params != "None":  # TODO Non issue in worklow v1
        if isinstance(params, str):
            parameters = load_circuit_template_params(params)
        else:
            parameters = np.array(params)
>>>>>>> 7a5c5a1a
        circuit = ansatz.get_executable_circuit(parameters)
    elif ansatz.supports_parametrized_circuits:
        circuit = ansatz.parametrized_circuit
    else:
        raise (
            Exception(
                "Ansatz is not parametrizable and no parameters has been provided."
            )
        )
    save_circuit(circuit, "circuit.json")


# Build uniform parameter grid
def build_uniform_param_grid(
    ansatz_specs: Optional[Specs] = None,
    number_of_params_per_layer: Optional[int] = None,
    number_of_layers: int = 1,
    min_value: float = 0,
    max_value: float = 2 * np.pi,
    step: float = np.pi / 5,
):
    assert (ansatz_specs is None) != (number_of_params_per_layer is None)

    if ansatz_specs is not None:
        ansatz = load_from_specs(ansatz_specs)
        number_of_params = ansatz.number_of_params
    else:
        number_of_params = number_of_params_per_layer

    grid = _build_uniform_param_grid(
        number_of_params, number_of_layers, min_value, max_value, step
    )
    save_parameter_grid(grid, "parameter-grid.json")


# Build circuit layers and connectivity
def build_circuit_layers_and_connectivity(
    x_dimension: int,
    y_dimension: Optional[int] = None,
    layer_type: str = "nearest-neighbor",
):
    connectivity, layers = _build_circuit_layers_and_connectivity(
        x_dimension, y_dimension, layer_type
    )
    save_circuit_layers(layers, "circuit-layers.json")
    save_circuit_connectivity(connectivity, "circuit-connectivity.json")


# Create random circuit
def create_random_circuit(
    number_of_qubits: int, number_of_gates: int, seed: Optional[int] = None
):
    circuit = _create_random_circuit(number_of_qubits, number_of_gates, seed=seed)
    save_circuit(circuit, "circuit.json")


# Add register of ancilla qubits to circuit
def add_ancilla_register_to_circuit(
    number_of_ancilla_qubits: int, circuit: Union[Circuit, str]
):
    if isinstance(circuit, str):
        circuit = load_circuit(circuit)
    extended_circuit = _add_ancilla_register_to_circuit(
        circuit, number_of_ancilla_qubits
    )
    save_circuit(extended_circuit, "extended-circuit.json")


# Concatenate circuits in a circuitset to create a composite circuit
def concatenate_circuits(circuit_set: Union[str, List[Circuit]]):
    if isinstance(circuit_set, str):
        circuit_set = load_circuit_set(circuit_set)
    result_circuit = Circuit()
    for circuit in circuit_set:
        result_circuit += circuit
    save_circuit(result_circuit, "result-circuit.json")


# Create one circuitset from circuit and circuitset objects
def batch_circuits(
    circuits: List[Union[str, Circuit]],
    circuit_set: Optional[Union[str, List[Circuit]]] = None,
):
    if circuit_set is None:
        circuit_set = []
    else:
        if isinstance(circuit_set, str):
            circuit_set = load_circuit_set(circuit_set)

    for circuit in circuits:
        if isinstance(circuit, str):
            circuit = load_circuit(circuit)
        circuit_set.append(circuit)

    save_circuit_set(circuit_set, "circuit-set.json")<|MERGE_RESOLUTION|>--- conflicted
+++ resolved
@@ -16,13 +16,9 @@
     save_circuit_set,
 )
 from zquantum.core.testing import create_random_circuit as _create_random_circuit
-<<<<<<< HEAD
 from typing import Union, List, Optional
 from .utils import Specs, load_from_specs
 
-=======
-from typing import Dict, Union, List
->>>>>>> 7a5c5a1a
 
 # Generate random parameters for an ansatz
 def generate_random_ansatz_params(
@@ -54,21 +50,16 @@
 
 
 # Build circuit from ansatz
-<<<<<<< HEAD
-def build_ansatz_circuit(ansatz_specs: Specs, params: Optional[str] = None):
+def build_ansatz_circuit(
+    ansatz_specs: Specs, params: Optional[Union[str, List]] = None
+):
     ansatz = load_from_specs(ansatz_specs)
     if params is not None:
-        parameters = load_circuit_template_params(params)
-=======
-def build_ansatz_circuit(ansatz_specs: Dict, params: Union[str, List] = "None"):
-    ansatz = create_object(json.loads(ansatz_specs))
-    if params != "None":  # TODO Non issue in worklow v1
         if isinstance(params, str):
-            parameters = load_circuit_template_params(params)
+            params = load_circuit_template_params(params)
         else:
-            parameters = np.array(params)
->>>>>>> 7a5c5a1a
-        circuit = ansatz.get_executable_circuit(parameters)
+            params = np.arrary(params)
+        circuit = ansatz.get_executable_circuit(params)
     elif ansatz.supports_parametrized_circuits:
         circuit = ansatz.parametrized_circuit
     else:

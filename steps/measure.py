import json
from zquantum.core.utils import (
    create_object,
    load_noise_model,
    save_value_estimate,
    save_nmeas_estimate,
    save_list,
)
from zquantum.core.measurement import load_expectation_values, save_expectation_values
from zquantum.core.hamiltonian import (
    estimate_nmeas_for_operator,
    estimate_nmeas_for_frames,
    get_expectation_values_from_rdms,
    get_expectation_values_from_rdms_for_qubitoperator_list,
)
from zquantum.core.circuit import (
    load_circuit,
    load_circuit_connectivity,
    load_circuit_template_params,
    load_circuit_set,
)
from zquantum.core.bitstring_distribution import save_bitstring_distribution
from zquantum.core.openfermion import (
    load_qubit_operator,
    load_interaction_rdm,
    load_qubit_operator_set,
)
from typing import Dict, Optional


def run_circuit_and_measure(
    backend_specs: Dict,
    circuit: str,
    noise_model: Optional[str] = None,
    device_connectivity: Optional[str] = None,
):
    if isinstance(backend_specs, str):
        backend_specs = json.loads(backend_specs)
    if noise_model is not None:
        backend_specs["noise_model"] = load_noise_model(noise_model)
    if device_connectivity is not None:
        backend_specs["device_connectivity"] = load_circuit_connectivity(
            device_connectivity
        )

    backend = create_object(backend_specs)
    circuit = load_circuit(circuit)

    measurements = backend.run_circuit_and_measure(circuit)
    measurements.save("measurements.json")


def run_circuitset_and_measure(
    backend_specs: Dict,
    circuitset: str,
    noise_model: Optional[str] = None,
    device_connectivity: Optional[str] = None,
):

    if isinstance(backend_specs, str):
        backend_specs = json.loads(backend_specs)
    if noise_model is not None:
        backend_specs["noise_model"] = load_noise_model(noise_model)
    if device_connectivity is not None:
        backend_specs["device_connectivity"] = load_circuit_connectivity(
            device_connectivity
        )

    circuit_set = load_circuit_set(circuitset)
    backend = create_object(backend_specs)

    measurements_set = backend.run_circuitset_and_measure(circuit_set)
    list_of_measurements = [measurement.bitstrings for measurement in measurements_set]
    save_list(list_of_measurements, "measurements-set.json")


def get_bitstring_distribution(
    backend_specs: Dict,
    circuit: str,
    noise_model: Optional[str] = None,
    device_connectivity: Optional[str] = None,
):
    if isinstance(backend_specs, str):
        backend_specs = json.loads(backend_specs)
    if noise_model is not None:
        backend_specs["noise_model"] = load_noise_model(noise_model)
    if device_connectivity is not None:
        backend_specs["device_connectivity"] = load_circuit_connectivity(
            device_connectivity
        )

    backend = create_object(backend_specs)
    circuit = load_circuit(circuit)

    bitstring_distribution = backend.get_bitstring_distribution(circuit)
    save_bitstring_distribution(bitstring_distribution, "bitstring-distribution.json")


def evaluate_ansatz_based_cost_function(
    ansatz_specs: str,
    backend_specs: str,
    cost_function_specs: str,
    ansatz_parameters: str,
    qubit_operator: str,
<<<<<<< HEAD
    noise_model: Optional[str] = None,
    device_connectivity: Optional[str] = None,
=======
    noise_model="None",
    device_connectivity="None",
    prior_expectation_values="None",
>>>>>>> 168a8d52
):
    ansatz_parameters = load_circuit_template_params(ansatz_parameters)
    # Load qubit op
    operator = load_qubit_operator(qubit_operator)
    if isinstance(ansatz_specs, str):
        ansatz_specs = json.loads(ansatz_specs)
    if ansatz_specs["function_name"] == "QAOAFarhiAnsatz":
        ansatz = create_object(ansatz_specs, cost_hamiltonian=operator)
    else:
        ansatz = create_object(ansatz_specs)

    if isinstance(backend_specs, str):
        backend_specs = json.loads(backend_specs)
    if noise_model is not None:
        backend_specs["noise_model"] = load_noise_model(noise_model)
    if device_connectivity is not None:
        backend_specs["device_connectivity"] = load_circuit_connectivity(
            device_connectivity
        )

    backend = create_object(backend_specs)

    if isinstance(cost_function_specs, str):
        cost_function_specs = json.loads(cost_function_specs)
    estimator_specs = cost_function_specs.pop("estimator-specs", None)
    if estimator_specs is not None:
        cost_function_specs["estimator"] = create_object(estimator_specs)
    cost_function_specs["target_operator"] = operator
    cost_function_specs["ansatz"] = ansatz
    cost_function_specs["backend"] = backend
    cost_function = create_object(cost_function_specs)

    if isinstance(prior_expectation_values, str):
        if prior_expectation_values == "None":
            prior_expectation_values = None
        else:
            cost_function.estimator.prior_expectation_values = load_expectation_values(
                prior_expectation_values
            )

    value_estimate = cost_function(ansatz_parameters)

    save_value_estimate(value_estimate, "value_estimate.json")


def hamiltonian_analysis(
    qubit_operator: str,
    decomposition_method: str = "greedy",
    expectation_values: Optional[str] = None,
):
    operator = load_qubit_operator(qubit_operator)
    if expectation_values is not None:
        expecval = load_expectation_values(expectation_values)
    else:
        expecval = None

    K_coeff, nterms, frame_meas = estimate_nmeas_for_operator(
        operator, decomposition_method, expecval
    )
    save_nmeas_estimate(
        nmeas=K_coeff,
        nterms=nterms,
        frame_meas=frame_meas,
        filename="hamiltonian_analysis.json",
    )


def grouped_hamiltonian_analysis(
    groups: str,
    expectation_values: Optional[str] = None,
):
    """Calculates the number of measurements required for computing
    the expectation value of a qubit hamiltonian, where co-measurable terms
    are grouped as a list of QubitOperators.

    We are assuming the exact expectation values are provided
    (i.e. infinite number of measurements or simulations without noise)
    M ~ (\sum_{i} prec(H_i)) ** 2.0 / (epsilon ** 2.0)
    where prec(H_i) is the precision (square root of the variance)
    for each group of co-measurable terms H_{i}. It is computed as
    prec(H_{i}) = \sum{ab} |h_{a}^{i}||h_{b}^{i}| cov(O_{a}^{i}, O_{b}^{i})
    where h_{a}^{i} is the coefficient of the a-th operator, O_{a}^{i}, in the
    i-th group. Covariances are assumed to be zero for a != b:
    cov(O_{a}^{i}, O_{b}^{i}) = <O_{a}^{i} O_{b}^{i}> - <O_{a}^{i}> <O_{b}^{i}> = 0

    ARGS:
        groups (str): The name of a file containing a list of QubitOperator objects,
            where each element in the list is a group of co-measurable terms.
        expectation_values (str): The name of a file containing a single ExpectationValues
            object with all expectation values of the operators contained in groups.
            If absent, variances are assumed to be maximal, i.e. 1.
            NOTE: YOU HAVE TO MAKE SURE THAT THE ORDER OF EXPECTATION VALUES MATCHES
            THE ORDER OF THE TERMS IN THE *GROUPED* TARGET QUBIT OPERATOR,
            OTHERWISE THIS FUNCTION WILL NOT RETURN THE CORRECT RESULT.
    """

    grouped_operator = load_qubit_operator_set(groups)

    if expectation_values is not None:
        expecval = load_expectation_values(expectation_values)
    else:
        expecval = None

    K_coeff, nterms, frame_meas = estimate_nmeas_for_frames(grouped_operator, expecval)

    save_nmeas_estimate(
        nmeas=K_coeff,
        nterms=nterms,
        frame_meas=frame_meas,
        filename="hamiltonian_analysis.json",
    )


def expectation_values_from_rdms(
    interactionrdm: str,
    qubit_operator: str,
    sort_terms: bool = False,
):
    operator = load_qubit_operator(qubit_operator)
    rdms = load_interaction_rdm(interactionrdm)
    expecval = get_expectation_values_from_rdms(rdms, operator, sort_terms=sort_terms)
    save_expectation_values(expecval, "expectation_values.json")


def expectation_values_from_rdms_for_qubitoperator_list(
    interactionrdm: str, qubit_operator_list: str, sort_terms: bool = False
):
    """Computes expectation values of Pauli strings in a list of QubitOperator given a
       fermionic InteractionRDM from OpenFermion. All the expectation values for the
       operators in the list are written to file in a single ExpectationValues object in the
       same order the operators came in.

    ARGS:
        interactionrdm (str): The name of the file containing the interaction RDM to
            use for the expectation values computation
        qubitoperator_list (str): The name of the file containing the list of qubit operators
            to compute the expectation values for in the form of OpenFermion QubitOperator objects
        sort_terms (bool): whether or not each input qubit operator needs to be sorted before
            calculating expectations
    """

    operator_list = load_qubit_operator_set(qubit_operator_list)
    rdms = load_interaction_rdm(interactionrdm)
    expecval = get_expectation_values_from_rdms_for_qubitoperator_list(
        rdms, operator_list, sort_terms=sort_terms
    )
    save_expectation_values(expecval, "expectation_values.json")<|MERGE_RESOLUTION|>--- conflicted
+++ resolved
@@ -102,14 +102,9 @@
     cost_function_specs: str,
     ansatz_parameters: str,
     qubit_operator: str,
-<<<<<<< HEAD
-    noise_model: Optional[str] = None,
-    device_connectivity: Optional[str] = None,
-=======
-    noise_model="None",
-    device_connectivity="None",
-    prior_expectation_values="None",
->>>>>>> 168a8d52
+    noise_model: Optional[str] = None,
+    device_connectivity: Optional[str] = None,
+    prior_expectation_values: Optional[str] = None,
 ):
     ansatz_parameters = load_circuit_template_params(ansatz_parameters)
     # Load qubit op
@@ -142,10 +137,8 @@
     cost_function_specs["backend"] = backend
     cost_function = create_object(cost_function_specs)
 
-    if isinstance(prior_expectation_values, str):
-        if prior_expectation_values == "None":
-            prior_expectation_values = None
-        else:
+    if prior_expectation_values is not None:
+        if isinstance(prior_expectation_values, str):
             cost_function.estimator.prior_expectation_values = load_expectation_values(
                 prior_expectation_values
             )

import json
<<<<<<< HEAD
from zquantum.core.utils import (
    create_object,
    load_noise_model,
    save_value_estimate,
    save_nmeas_estimate,
    save_list,
    SCHEMA_VERSION,
=======
from typing import Dict, Optional, Union
import openfermion

from zquantum.core.bitstring_distribution import save_bitstring_distribution
from zquantum.core.cost_function import sum_expectation_values
from zquantum.core.circuit import (
    Circuit,
    load_circuit,
    load_circuit_connectivity,
    load_circuit_set,
    load_circuit_template_params,
>>>>>>> 4fad0ab5
)
from zquantum.core.hamiltonian import (
    estimate_nmeas_for_frames,
    get_expectation_values_from_rdms,
    get_expectation_values_from_rdms_for_qubitoperator_list,
)
from zquantum.core.measurement import (
    load_expectation_values,
    save_expectation_values,
    Measurements,
)
from zquantum.core.openfermion import (
    load_interaction_rdm,
    load_qubit_operator,
    load_qubit_operator_set,
    change_operator_type,
)
from zquantum.core.typing import Specs
from zquantum.core.utils import (
    create_object,
    load_noise_model,
    save_list,
    save_nmeas_estimate,
    save_value_estimate,
)


def run_circuit_and_measure(
    backend_specs: Specs,
    circuit: Union[str, Dict],
    n_samples: Optional[int] = None,
    noise_model: Optional[str] = None,
    device_connectivity: Optional[str] = None,
):
    if isinstance(backend_specs, str):
        backend_specs = json.loads(backend_specs)
    if noise_model is not None:
        backend_specs["noise_model"] = load_noise_model(noise_model)
    if device_connectivity is not None:
        backend_specs["device_connectivity"] = load_circuit_connectivity(
            device_connectivity
        )

    backend = create_object(backend_specs)
    if isinstance(circuit, str):
        circuit = load_circuit(circuit)
    else:
        circuit = Circuit.from_dict(circuit)

    measurements = backend.run_circuit_and_measure(circuit, n_samples=n_samples)
    measurements.save("measurements.json")


def run_circuitset_and_measure(
    backend_specs: Specs,
    circuitset: str,
    n_samples: Optional[int] = None,
    noise_model: Optional[str] = None,
    device_connectivity: Optional[str] = None,
):

    if isinstance(backend_specs, str):
        backend_specs = json.loads(backend_specs)
    if noise_model is not None:
        backend_specs["noise_model"] = load_noise_model(noise_model)
    if device_connectivity is not None:
        backend_specs["device_connectivity"] = load_circuit_connectivity(
            device_connectivity
        )

    circuit_set = load_circuit_set(circuitset)
    backend = create_object(backend_specs)

    measurements_set = backend.run_circuitset_and_measure(
        circuit_set, n_samples=n_samples
    )
    list_of_measurements = [measurement.bitstrings for measurement in measurements_set]
    save_list(list_of_measurements, "measurements-set.json")


def get_bitstring_distribution(
    backend_specs: Specs,
    circuit: str,
    noise_model: Optional[str] = None,
    device_connectivity: Optional[str] = None,
):
    if isinstance(backend_specs, str):
        backend_specs = json.loads(backend_specs)
    if noise_model is not None:
        backend_specs["noise_model"] = load_noise_model(noise_model)
    if device_connectivity is not None:
        backend_specs["device_connectivity"] = load_circuit_connectivity(
            device_connectivity
        )

    backend = create_object(backend_specs)
    circuit = load_circuit(circuit)

    bitstring_distribution = backend.get_bitstring_distribution(circuit)
    save_bitstring_distribution(bitstring_distribution, "bitstring-distribution.json")


def evaluate_ansatz_based_cost_function(
    ansatz_specs: Specs,
    backend_specs: Specs,
    cost_function_specs: Specs,
    ansatz_parameters: str,
    qubit_operator: str,
    noise_model: Optional[str] = None,
    device_connectivity: Optional[str] = None,
    prior_expectation_values: Optional[str] = None,
):
    ansatz_parameters = load_circuit_template_params(ansatz_parameters)
    # Load qubit op
    operator = load_qubit_operator(qubit_operator)
    if isinstance(ansatz_specs, str):
        ansatz_specs = json.loads(ansatz_specs)
    if ansatz_specs["function_name"] == "QAOAFarhiAnsatz":
        ansatz = create_object(ansatz_specs, cost_hamiltonian=operator)
    else:
        ansatz = create_object(ansatz_specs)

    if isinstance(backend_specs, str):
        backend_specs = json.loads(backend_specs)
    if noise_model is not None:
        backend_specs["noise_model"] = load_noise_model(noise_model)
    if device_connectivity is not None:
        backend_specs["device_connectivity"] = load_circuit_connectivity(
            device_connectivity
        )

    backend = create_object(backend_specs)

    ### Patching the backend to record measurements somewhere
    unwrapped = backend.run_circuitset_and_measure
    backend_usage_data = []

    def wrapped_run_circuitset_and_measure(circuit_set, n_samples, **kwargs):
        measurements_set = unwrapped(circuit_set, n_samples, **kwargs)
        for circuit, measurements in zip(circuit_set, measurements_set):
            backend_usage_data.append(
                {
                    "measurements": measurements.get_counts(),
                    "circuit": circuit.to_dict(serialize_gate_params=True),
                    "number_of_multiqubit_gates": circuit.n_multiqubit_gates,
                    "number_of_gates": len(circuit.gates),
                }
            )
        return measurements_set

    backend.run_circuitset_and_measure = wrapped_run_circuitset_and_measure

    if isinstance(cost_function_specs, str):
        cost_function_specs = json.loads(cost_function_specs)

    if prior_expectation_values is not None:
        if isinstance(prior_expectation_values, str):
            prior_expectation_values = load_expectation_values(prior_expectation_values)

    estimator_specs = cost_function_specs.pop("estimator-specs", None)
    if estimator_specs is not None:
        if isinstance(estimator_specs, str):
            estimator_specs = json.loads(estimator_specs)
        cost_function_specs["estimator"] = create_object(estimator_specs)

    estimation_preprocessors_specs = cost_function_specs.pop(
        "estimation-tasks-transformations-specs", None
    )
    if estimation_preprocessors_specs is not None:
        cost_function_specs["estimation_preprocessors"] = []
        for estimation_tasks_transformation_specs in estimation_preprocessors_specs:

            if isinstance(estimation_tasks_transformation_specs, str):
                estimation_tasks_transformation_specs = json.loads(
                    estimation_tasks_transformation_specs
                )

            if prior_expectation_values is not None:
                # Since we don't know which estimation task transformation uses prior_expectation_values,
                #    we add it to the kwargs of each one. If not used by a particular transformer, it will be ignored.
                estimation_tasks_transformation_specs[
                    "prior_expectation_values"
                ] = prior_expectation_values
            cost_function_specs["estimation_preprocessors"].append(
                create_object(estimation_tasks_transformation_specs)
            )

    # cost_function.estimator.prior_expectation_values
    cost_function_specs["target_operator"] = operator
    cost_function_specs["ansatz"] = ansatz
    cost_function_specs["backend"] = backend
    cost_function = create_object(cost_function_specs)

    value_estimate = cost_function(ansatz_parameters)

    save_value_estimate(value_estimate, "value_estimate.json")

    with open("backend-usage-data.json", "w") as f:
        data = {
            "schema": SCHEMA_VERSION + "-backend-usage-data",
            "backend-usage-data": backend_usage_data,
        }
        f.write(json.dumps(data))


def grouped_hamiltonian_analysis(
    groups: str, expectation_values: Optional[str] = None,
):
    """Calculates the number of measurements required for computing
    the expectation value of a qubit hamiltonian, where co-measurable terms
    are grouped as a list of QubitOperators.

    We are assuming the exact expectation values are provided
    (i.e. infinite number of measurements or simulations without noise)
    M ~ (\sum_{i} prec(H_i)) ** 2.0 / (epsilon ** 2.0)
    where prec(H_i) is the precision (square root of the variance)
    for each group of co-measurable terms H_{i}. It is computed as
    prec(H_{i}) = \sum{ab} |h_{a}^{i}||h_{b}^{i}| cov(O_{a}^{i}, O_{b}^{i})
    where h_{a}^{i} is the coefficient of the a-th operator, O_{a}^{i}, in the
    i-th group. Covariances are assumed to be zero for a != b:
    cov(O_{a}^{i}, O_{b}^{i}) = <O_{a}^{i} O_{b}^{i}> - <O_{a}^{i}> <O_{b}^{i}> = 0

    ARGS:
        groups (str): The name of a file containing a list of QubitOperator objects,
            where each element in the list is a group of co-measurable terms.
        expectation_values (str): The name of a file containing a single ExpectationValues
            object with all expectation values of the operators contained in groups.
            If absent, variances are assumed to be maximal, i.e. 1.
            NOTE: YOU HAVE TO MAKE SURE THAT THE ORDER OF EXPECTATION VALUES MATCHES
            THE ORDER OF THE TERMS IN THE *GROUPED* TARGET QUBIT OPERATOR,
            OTHERWISE THIS FUNCTION WILL NOT RETURN THE CORRECT RESULT.
    """

    grouped_operator = load_qubit_operator_set(groups)

    if expectation_values is not None:
        expecval = load_expectation_values(expectation_values)
    else:
        expecval = None

    K_coeff, nterms, frame_meas = estimate_nmeas_for_frames(grouped_operator, expecval)

    save_nmeas_estimate(
        nmeas=K_coeff,
        nterms=nterms,
        frame_meas=frame_meas,
        filename="hamiltonian_analysis.json",
    )


def expectation_values_from_rdms(
    interactionrdm: str, qubit_operator: str, sort_terms: bool = False,
):
    operator = load_qubit_operator(qubit_operator)
    rdms = load_interaction_rdm(interactionrdm)
    expecval = get_expectation_values_from_rdms(rdms, operator, sort_terms=sort_terms)
    save_expectation_values(expecval, "expectation_values.json")


def expectation_values_from_rdms_for_qubitoperator_list(
    interactionrdm: str, qubit_operator_list: str, sort_terms: bool = False
):
    """Computes expectation values of Pauli strings in a list of QubitOperator given a
       fermionic InteractionRDM from OpenFermion. All the expectation values for the
       operators in the list are written to file in a single ExpectationValues object in the
       same order the operators came in.

    ARGS:
        interactionrdm (str): The name of the file containing the interaction RDM to
            use for the expectation values computation
        qubitoperator_list (str): The name of the file containing the list of qubit operators
            to compute the expectation values for in the form of OpenFermion QubitOperator objects
        sort_terms (bool): whether or not each input qubit operator needs to be sorted before
            calculating expectations
    """

    operator_list = load_qubit_operator_set(qubit_operator_list)
    rdms = load_interaction_rdm(interactionrdm)
    expecval = get_expectation_values_from_rdms_for_qubitoperator_list(
        rdms, operator_list, sort_terms=sort_terms
    )
    save_expectation_values(expecval, "expectation_values.json")


def get_summed_expectation_values(
    operator: str, measurements: str, use_bessel_correction: Optional[bool] = True
):
    if isinstance(operator, str):
        operator = load_qubit_operator(operator)
        operator = change_operator_type(operator, openfermion.IsingOperator)
    if isinstance(measurements, str):
        measurements = Measurements.load_from_file(measurements)
    expectation_values = measurements.get_expectation_values(
        operator, use_bessel_correction=use_bessel_correction
    )
    value_estimate = sum_expectation_values(expectation_values)
    save_value_estimate(value_estimate, "value-estimate.json")<|MERGE_RESOLUTION|>--- conflicted
+++ resolved
@@ -1,13 +1,4 @@
 import json
-<<<<<<< HEAD
-from zquantum.core.utils import (
-    create_object,
-    load_noise_model,
-    save_value_estimate,
-    save_nmeas_estimate,
-    save_list,
-    SCHEMA_VERSION,
-=======
 from typing import Dict, Optional, Union
 import openfermion
 
@@ -19,7 +10,6 @@
     load_circuit_connectivity,
     load_circuit_set,
     load_circuit_template_params,
->>>>>>> 4fad0ab5
 )
 from zquantum.core.hamiltonian import (
     estimate_nmeas_for_frames,
@@ -226,7 +216,8 @@
 
 
 def grouped_hamiltonian_analysis(
-    groups: str, expectation_values: Optional[str] = None,
+    groups: str,
+    expectation_values: Optional[str] = None,
 ):
     """Calculates the number of measurements required for computing
     the expectation value of a qubit hamiltonian, where co-measurable terms
@@ -271,7 +262,9 @@
 
 
 def expectation_values_from_rdms(
-    interactionrdm: str, qubit_operator: str, sort_terms: bool = False,
+    interactionrdm: str,
+    qubit_operator: str,
+    sort_terms: bool = False,
 ):
     operator = load_qubit_operator(qubit_operator)
     rdms = load_interaction_rdm(interactionrdm)

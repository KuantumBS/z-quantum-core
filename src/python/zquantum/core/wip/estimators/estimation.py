from typing import List, Optional, Tuple

import numpy as np
import pyquil
from openfermion import IsingOperator, QubitOperator

from ...circuit._circuit import Circuit
from ...hamiltonian import estimate_nmeas_for_frames, group_comeasureable_terms_greedy
from ...interfaces.backend import QuantumBackend, QuantumSimulator
from ...measurement import (
    ExpectationValues,
    concatenate_expectation_values,
    expectation_values_to_real,
)
from ...utils import scale_and_discretize
from .estimation_interface import EstimationTask, EstimationPreprocessor
from ...openfermion import change_operator_type

import sympy


def get_context_selection_circuit(
    operator: QubitOperator,
) -> Tuple[Circuit, IsingOperator]:
    """Get the context selection circuit for measuring the expectation value
    of a Pauli term.

    Args:
        operator: operator consisting of a single Pauli Term

    """
    context_selection_circuit = Circuit()
    output_operator = IsingOperator(())
    terms = list(operator.terms.keys())[0]
    for term in terms:
        term_type = term[1]
        qubit_id = term[0]
        if term_type == "X":
            context_selection_circuit += Circuit(pyquil.gates.RY(-np.pi / 2, qubit_id))
        elif term_type == "Y":
            context_selection_circuit += Circuit(pyquil.gates.RX(np.pi / 2, qubit_id))
        output_operator *= IsingOperator((qubit_id, "Z"))
    return context_selection_circuit, output_operator


def get_context_selection_circuit_for_group(
    qubit_operator: QubitOperator,
) -> Tuple[Circuit, IsingOperator]:
    """Get the context selection circuit for measuring the expectation value
    of a group of co-measurable Pauli terms.

    Args:
        qubit_operator: operator representing group of co-measurable Pauli term
    """
    context_selection_circuit = Circuit()
    transformed_operator = IsingOperator()
    context = []

    for term in qubit_operator.terms:
        term_operator = IsingOperator(())
        for qubit, operator in term:
            for existing_qubit, existing_operator in context:
                if existing_qubit == qubit and existing_operator != operator:
                    raise ValueError("Terms are not co-measurable")
            if (qubit, operator) not in context:
                context.append((qubit, operator))
            term_operator *= IsingOperator((qubit, "Z"))
        transformed_operator += term_operator * qubit_operator.terms[term]

    for factor in context:
        if factor[1] == "X":
            context_selection_circuit += Circuit(pyquil.gates.RY(-np.pi / 2, factor[0]))
        elif factor[1] == "Y":
            context_selection_circuit += Circuit(pyquil.gates.RX(np.pi / 2, factor[0]))

    return context_selection_circuit, transformed_operator


def group_greedily_with_context_selection(
    estimation_tasks: List[EstimationTask],
) -> List[EstimationTask]:
    """
    Transforms list of estimation tasks by performing greedy grouping and adding
    context selection logic to the circuits.

    Args:
        estimation_tasks: list of estimation tasks
    """
    output_estimation_tasks = []
    for estimation_task in estimation_tasks:
        groups = group_comeasureable_terms_greedy(estimation_task.operator)
        for group in groups:
            (
                context_selection_circuit,
                frame_operator,
            ) = get_context_selection_circuit_for_group(group)
            frame_circuit = estimation_task.circuit + context_selection_circuit
            group_estimation_task = EstimationTask(
                frame_operator, frame_circuit, estimation_task.constraints
            )
            output_estimation_tasks.append(group_estimation_task)
    return output_estimation_tasks


def allocate_shots_uniformly(
    estimation_tasks: List[EstimationTask], number_of_shots: int
) -> List[EstimationTask]:
    """
    Returns an EstimationPreprocessor which allocates the same number of shots to each task.

    Args:
        number_of_shots: number of shots to be assigned to each EstimationTask
    """
    if number_of_shots <= 0:
        raise ValueError("number_of_shots must be positive.")

    return [
        EstimationTask(
            operator=estimation_task.operator,
            circuit=estimation_task.circuit,
            number_of_shots=number_of_shots,
        )
        for estimation_task in estimation_tasks
    ]


def allocate_shots_proportionally(
    estimation_tasks: List[EstimationTask],
    total_n_shots: int,
    prior_expectation_values: Optional[ExpectationValues] = None,
) -> List[EstimationTask]:
    """
    Returns an EstimationPreprocessor which allocates the same number of shots to each task.
    For more details please refer to documentation of zquantum.core.hamiltonian.estimate_nmeas_for_frames .

    Args:
        total_n_shots: total number of shots to be allocated
        prior_expectation_values: object containing the expectation
            values of all operators in frame_operators
    """
    if total_n_shots <= 0:
        raise ValueError("total_n_shots must be positive.")

    frame_operators = [estimation_task.operator for estimation_task in estimation_tasks]

    _, _, measurements_per_frame = estimate_nmeas_for_frames(
        frame_operators, prior_expectation_values
    )

    measurements_per_frame = scale_and_discretize(measurements_per_frame, total_n_shots)

    return [
        EstimationTask(
            operator=estimation_task.operator,
            circuit=estimation_task.circuit,
            number_of_shots=number_of_shots,
        )
        for estimation_task, number_of_shots in zip(
            estimation_tasks, measurements_per_frame
        )
    ]


def evaluate_estimation_circuits(
    estimation_tasks: List[EstimationTask],
    symbols_maps: List[List[Tuple[sympy.Basic, float]]],
) -> List[EstimationTask]:
    """
    Evaluates circuits given in all estimation tasks using the given symbols_maps. If one symbols map is given,
    it is used to evaluate all circuits. Otherwise, the symbols map at index i will be used for the estimation
    task at index i.

    Args:
        estimation_tasks: the estimation tasks which contain the circuits to be evaluated
        symbols_maps: a list of dictionaries (or singular dictionary) that map the symbolic symbols used in the
            parametrized circuits to the associated values
    """
    return [
        EstimationTask(
            operator=estimation_task.operator,
            circuit=estimation_task.circuit.evaluate(symbols_map),
            number_of_shots=estimation_task.number_of_shots,
        )
        for estimation_task, symbols_map in zip(estimation_tasks, symbols_maps)
    ]


def estimate_expectation_values_by_averaging(
    backend: QuantumBackend,
    estimation_tasks: List[EstimationTask],
) -> List[ExpectationValues]:
    """
    Basic method for estimating expectation values for list of estimation tasks.
    It executes specified circuit and calculates expectation values based on the measurements.

    Args:
        backend: backend used for executing circuits
        estimation_tasks: list of estimation tasks
    """
    circuits, operators, shots_per_circuit = [], [], []
    for task in estimation_tasks:
        circuits.append(task.circuit)
        operators.append(task.operator)
        shots_per_circuit.append(task.number_of_shots)

    measurements_list = backend.run_circuitset_and_measure(circuits, shots_per_circuit)

    expectation_values_list = [
        expectation_values_to_real(
            measurements.get_expectation_values(
                change_operator_type(frame_operator, IsingOperator)
            )
        )
        for frame_operator, measurements in zip(operators, measurements_list)
    ]

<<<<<<< HEAD
    # TODO handle empty term?
    # if operator.terms.get(()) is not None:
    #     expectation_values_set.append(
    #         ExpectationValues(np.array([operator.terms.get(())]))
    #     )

    return expectation_values_list
=======
    return expectation_values_to_real(
        concatenate_expectation_values(expectation_values_list)
    )
>>>>>>> b8e6a079


def calculate_exact_expectation_values(
    backend: QuantumSimulator,
    estimation_tasks: List[EstimationTask],
) -> List[ExpectationValues]:
    """
    Calculates exact expectation values using built-in method of a provided backend.

    Args:
        backend: backend used for executing circuits
        estimation_tasks: list of estimation tasks
    """
    expectation_values_list = [
        backend.get_exact_expectation_values(
            estimation_task.circuit, estimation_task.operator
        )
        for estimation_task in estimation_tasks
    ]
    return expectation_values_list<|MERGE_RESOLUTION|>--- conflicted
+++ resolved
@@ -214,19 +214,7 @@
         for frame_operator, measurements in zip(operators, measurements_list)
     ]
 
-<<<<<<< HEAD
-    # TODO handle empty term?
-    # if operator.terms.get(()) is not None:
-    #     expectation_values_set.append(
-    #         ExpectationValues(np.array([operator.terms.get(())]))
-    #     )
-
     return expectation_values_list
-=======
-    return expectation_values_to_real(
-        concatenate_expectation_values(expectation_values_list)
-    )
->>>>>>> b8e6a079
 
 
 def calculate_exact_expectation_values(

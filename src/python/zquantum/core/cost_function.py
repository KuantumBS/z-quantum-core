<<<<<<< HEAD
from .interfaces.cost_function import CostFunction
from .interfaces.backend import QuantumBackend
from .circuit import build_ansatz_circuit
from .measurement import ExpectationValues
from .utils import ValueEstimate
from openfermion import QubitOperator
from typing import Callable, Optional, Dict
import numpy as np
import importlib
import copy

from qeopenfermion import evaluate_qubit_operator
from zquantum.qaoa.ansatz import build_qaoa_circuit_grads
=======
from typing import Callable, Dict, Optional

import numpy as np
>>>>>>> c1048cbb
from openfermion import SymbolicOperator

from .circuit import Circuit, combine_ansatz_params
from .estimator import BasicEstimator
from .gradients import finite_differences_gradient
from .interfaces.ansatz import Ansatz
from .interfaces.backend import QuantumBackend
from .interfaces.estimator import Estimator
from .interfaces.functions import StoreArtifact, function_with_gradient
from .measurement import ExpectationValues
from .utils import ValueEstimate, create_symbols_map


def get_ground_state_cost_function(
    target_operator: SymbolicOperator,
    parametrized_circuit: Circuit,
    backend: QuantumBackend,
    estimator: Estimator = BasicEstimator(),
    estimator_kwargs: Optional[Dict] = None,
    fixed_parameters: Optional[np.ndarray] = None,
    parameter_precision: Optional[float] = None,
    parameter_precision_seed: Optional[int] = None,
    gradient_function: Callable = finite_differences_gradient,
):
    """Returns a function that returns the estimated expectation value of the input
    target operator with respect to the state prepared by the parameterized quantum
    circuit when evaluated to the input parameters. The function also has a .gradient
    method when returns the gradient with respect the input parameters.

    Args:
        target_operator (openfermion.SymbolicOperator): operator to be evaluated and find the ground state of
        parametrized_circuit (zquantum.core.circuit.Circuit): parameterized circuit to prepare quantum states
        backend (zquantum.core.interfaces.backend.QuantumBackend): backend used for evaluation
        estimator: (zquantum.core.interfaces.estimator.Estimator) = estimator used to compute expectation value of target operator
        estimator_kwargs (dict): kwargs required to run get_estimated_expectation_values method of the estimator.
        gradient_function (Callable): a function which returns a function used to compute the gradient of the cost function
            (see from zquantum.core.gradients.finite_differences_gradient for reference)
        fixed_parameters (np.ndarray): values for the circuit parameters that should be fixed.
        parameter_precision (float): the standard deviation of the Gaussian noise to add to each parameter, if any.
        parameter_precision_seed (int): seed for randomly generating parameter deviation if using parameter_precision

    Returns:
        Callable
    """
    circuit_symbols = list(parametrized_circuit.symbolic_params)

    def ground_state_cost_function(
        parameters: np.ndarray, store_artifact: StoreArtifact = None
    ) -> ValueEstimate:
        """Evaluates the expectation value of the op

        Args:
            parameters: parameters for the parameterized quantum circuit

        Returns:
            value: estimated energy of the target operator with respect to the circuit
        """
        parameters = parameters.copy()
        if fixed_parameters is not None:
            parameters = combine_ansatz_params(fixed_parameters, parameters)
        if parameter_precision is not None:
            rng = np.random.default_rng(parameter_precision_seed)
            noise_array = rng.normal(0.0, parameter_precision, len(parameters))
            parameters += noise_array

        symbols_map = create_symbols_map(circuit_symbols, parameters)
        circuit = parametrized_circuit.evaluate(symbols_map)

        expectation_values = estimator.get_estimated_expectation_values(
            backend,
            circuit,
            target_operator,
            n_samples=backend.n_samples,
            **(estimator_kwargs if isinstance(estimator_kwargs, Dict) else {})
        )

        return ValueEstimate(np.sum(expectation_values.values))

    return function_with_gradient(
        ground_state_cost_function, gradient_function(ground_state_cost_function)
    )


def sum_expectation_values(expectation_values: ExpectationValues) -> ValueEstimate:
    """Compute the sum of expectation values.

    If correlations are available, the precision of the sum is computed as

    \epsilon = \sqrt{\sum_k \sigma^2_k}

    where the sum runs over frames and \sigma^2_k is the estimated variance of
    the estimated contribution of frame k to the total. This is calculated as

    \sigma^2_k = \sum_{i,j} Cov(o_{k,i}, o_{k, j})

    where Cov(o_{k,i}, o_{k, j}) is the estimated covariance in the estimated
    expectation values of operators i and j of frame k.

    Args:
        expectation_values: The expectation values to sum.

    Returns:
        The value of the sum, including a precision if the expectation values
            included covariances.
    """

    value = np.sum(expectation_values.values)

    precision = None

    if expectation_values.estimator_covariances:
        estimator_variance = 0.
        for frame_covariance in expectation_values.estimator_covariances:
            estimator_variance += np.sum(frame_covariance, (0, 1)) # type: ignore
        precision = np.sqrt(estimator_variance)
    return ValueEstimate(value, precision)


class AnsatzBasedCostFunction:
    """Cost function used for evaluating given operator using given ansatz.

    Args:
        target_operator (openfermion.SymbolicOperator): operator to be evaluated
        ansatz (zquantum.core.interfaces.ansatz.Ansatz): ansatz used to evaluate cost function
        backend (zquantum.core.interfaces.backend.QuantumBackend): backend used for evaluation
        estimator: (zquantum.core.interfaces.estimator.Estimator) = estimator used to compute expectation value of target operator
        n_samples (int): number of samples (i.e. measurements) to be used in the estimator.
        estimator_kwargs(dict): kwargs required to run get_estimated_expectation_values method of the estimator.
        fixed_parameters (np.ndarray): values for the circuit parameters that should be fixed.
        parameter_precision (float): the standard deviation of the Gaussian noise to add to each parameter, if any.
        parameter_precision_seed (int): seed for randomly generating parameter deviation if using parameter_precision

    Params:
        target_operator (openfermion.SymbolicOperator): see Args
        ansatz (zquantum.core.interfaces.ansatz.Ansatz): see Args
        backend (zquantum.core.interfaces.backend.QuantumBackend): see Args
        estimator (zquantum.core.interfaces.estimator.Estimator): see Args
        estimator_kwargs(dict): see Args
        delta (float): see Args
        fixed_parameters (np.ndarray): see Args
        parameter_precision (float): see Args
        parameter_precision_seed (int): see Args
    """

    def __init__(
        self,
        target_operator: SymbolicOperator,
        ansatz: Ansatz,
        backend: QuantumBackend,
        estimator: Estimator = None,
        n_samples: Optional[int] = None,
        estimator_kwargs: Optional[Dict] = None,
        fixed_parameters: Optional[np.ndarray] = None,
        parameter_precision: Optional[float] = None,
        parameter_precision_seed: Optional[int] = None,
    ):
        self.target_operator = target_operator
        self.ansatz = ansatz
        self.backend = backend
        if estimator is None:
            self.estimator = BasicEstimator()
        else:
            self.estimator = estimator
        self.n_samples = n_samples

        if estimator_kwargs is None:
            self.estimator_kwargs = {}
        else:
            self.estimator_kwargs = estimator_kwargs
        self.fixed_parameters = fixed_parameters
        self.parameter_precision = parameter_precision
        self.parameter_precision_seed = parameter_precision_seed

    def __call__(self, parameters: np.ndarray) -> ValueEstimate:
        """Evaluates the value of the cost function for given parameters.

        Args:
            parameters: parameters for which the evaluation should occur.

        Returns:
            value: cost function value for given parameters.
        """
        full_parameters = parameters.copy()
        if self.fixed_parameters is not None:
            full_parameters = combine_ansatz_params(self.fixed_parameters, parameters)
        if self.parameter_precision is not None:
            rng = np.random.default_rng(self.parameter_precision_seed)
            noise_array = rng.normal(
                0.0, self.parameter_precision, len(full_parameters)
            )
            full_parameters += noise_array

        circuit = self.ansatz.get_executable_circuit(full_parameters)
        expectation_values = self.estimator.get_estimated_expectation_values(
            self.backend,
            circuit,
            self.target_operator,
            n_samples=self.n_samples,
            **self.estimator_kwargs
        )
<<<<<<< HEAD
        final_value = np.sum(expectation_values.values)
        return final_value

    def get_gradient(self, parameters: np.ndarray) -> np.ndarray:
        """
        Evaluates the gradient of the cost function for given parameters.
        What method is used for calculating gradients is indicated by `self.gradient_type` field.

        Args:
            parameters: parameters for which we calculate the gradient.

        Returns:
            np.ndarray: gradient vector 
        """
        if self.gradient_type == "finite_difference":
            return self.get_gradients_finite_difference(parameters)
        elif self.gradient_type == "qaoa":
            return self.get_gradients_qaoa(parameters)
        elif self.gradient_type == "schuld_shift":
            self.get_gradients_schuld_shift(parameters)
        else:
            raise Exception("Gradient type: %s is not supported", self.gradient_type)

    def get_gradients_qaoa(self, parameters):
        # Get circuits to measure gradient
        gradient_circuits, factors = build_qaoa_circuit_grads(
            parameters, self.ansatz["ansatz_kwargs"]["hamiltonians"]
        )

        # Run circuits to get expectation values for all gradient circuits wrt qubit operator
        expectation_lists = self._get_expectation_values_for_gradient_circuits_for_operator(
            gradient_circuits
        )

        # Get analytical gradient of operator wrt parameters from expectation values
        return self.get_analytical_gradient_from_expectation_values_for_operator(
            factors, expectation_lists
        )

    def get_gradients_schuld_shift(self, parameters):
        # Get circuits to measure gradient
        gradient_circuits, factors = gradient_circuits_for_simple_shift_rule(
            self, parameters
        )

        # Run circuits to get expectation values for all gradient circuits wrt qubit operator
        expectation_lists = self._get_expectation_values_for_gradient_circuits_for_operator(
            gradient_circuits
        )

        # Get analytical gradient of operator wrt parameters from expectation values
        return self.get_analytical_gradient_from_expectation_values_for_operator(
            factors, expectation_lists
        )

    def gradient_circuits_for_simple_shift_rule(self, params):
        """Construct a list of circuit corresponding to the 
        variational circuits that compute the contribution to the
        gradient, based on the shift rule (https://arxiv.org/abs/1811.11184).

        Args:
            ansatz (dict): the ansatz
            params (numpy.array): the ansatz parameters

        Returns:
            list_of_qprogs (list of lists of zquantum.core.circuit.Circuit: the circuits)
            factors (list of lists of floats): combination coefficients for the expectation
                values of the list of circuits.

        WARNING: This function applies to variational circuits where all the variational
        gates have independent parameters and generators with unique eigenvalues +1 and -1
        """
        factors = [1.0, -1.0]

        gradient_circuits = []
        output_factors = []
        module = importlib.import_module(self.ansatz["ansatz_module"])
        func = getattr(module, self.ansatz["ansatz_func"])

        for param_index in range(len(params)):

            circuits_per_param = []

            for factor in factors:

                new_ansatz_params = params.copy()
                new_ansatz_params[param_index] += factor * np.pi / 4.0
                circuits_per_param.append(
                    func(new_ansatz_params, **self.ansatz["ansatz_kwargs"])
                )

            gradient_circuits.append(circuits_per_param)
            output_factors.append(factors)

        return gradient_circuits, output_factors

    def _get_expectation_values_for_gradient_circuits_for_operator(
        self, gradient_circuits
    ):
        """ Computes a list of the expectation values of an operator with respect to
        a list of gradient circuits.

        Args:
            gradient_circuits (list of zquantum.core.circuit.Circuit): the circuits to run to measure the gradient
        
        Returns:
            list of zquantum.core..measurement.ExpectationValues objects

        WARNING: This function evaluates the gradient for ansatzes for which the function
            get_gradient_circuits_for_objective_function can be applied.
        """
        # Store expectation values in a list of lists of the same shape as gradients_circuits
        expectation_lists = []

        qubit_op_to_measure = QubitOperator()
        for term in self.target_operator.terms:
            qubit_op_to_measure.terms[term] = 1.0

        all_circuits = []
        for shifted_circuits_per_param in gradient_circuits:
            for circuit in shifted_circuits_per_param:
                all_circuits.append(circuit)

        # Get exp vals
        expectation_values_set = self.backend.get_expectation_values_for_circuitset(
            all_circuits, qubit_op_to_measure
        )

        # Store expectation values in a list of list of lists of the same shape as gradients_circuits
        expectation_lists = []
        counter = 0
        for shifted_circuits_per_param in gradient_circuits:
            param_list = []
            for circuit in shifted_circuits_per_param:
                param_list.append(expectation_values_set[counter])
                counter += 1
            expectation_lists.append(param_list)

        return expectation_lists

    def get_analytical_gradient_from_expectation_values_for_operator(
        self, factors, expectation_lists
    ):
        """Computes the analytical gradient vector for the given operator from provided lists
        of expectation values.

        Args:
            factors (list of lists): combination factors for the output of the gradient circuits
                for each param (size: n_params x n_circuits_per_params).
            expectation_lists: Nested list of expectation values as numpy arrays. Exact format
                depends on single_stateprep, If single_stateprep is False,
                expectation_lists[i][j][k] is a numpy array containing the expectation values 
                for the kth shifted circuit of the jth frame for the gradient of the ith parameter.
                If single_stateprep is True,
                expectation_lists[i][j] is a numpy array containing the expectation values for the
                jth shifted circuit for the gradient of the ith parameter.

        Returns:
            gradient (numpy array): The gradient of the objective function for each parameter.
        """

        gradient = np.zeros(len(expectation_lists))

        for i, shifted_exval_list in enumerate(expectation_lists):
            expectation_values = 0.0
            for j, exval in enumerate(shifted_exval_list):
                expectation_values += factors[i][j] * np.asarray(exval.values)
            gradient[i] = evaluate_qubit_operator(
                self.target_operator, ExpectationValues(expectation_values)
            ).value

        return gradient
=======

        return sum_expectation_values(expectation_values)
>>>>>>> c1048cbb
<|MERGE_RESOLUTION|>--- conflicted
+++ resolved
@@ -1,32 +1,20 @@
-<<<<<<< HEAD
-from .interfaces.cost_function import CostFunction
 from .interfaces.backend import QuantumBackend
-from .circuit import build_ansatz_circuit
+from .circuit import Circuit, combine_ansatz_params
 from .measurement import ExpectationValues
-from .utils import ValueEstimate
 from openfermion import QubitOperator
-from typing import Callable, Optional, Dict
+from typing import Callable, Dict, Optional
 import numpy as np
 import importlib
-import copy
-
-from qeopenfermion import evaluate_qubit_operator
+
+from .openfermion import evaluate_qubit_operator
 from zquantum.qaoa.ansatz import build_qaoa_circuit_grads
-=======
-from typing import Callable, Dict, Optional
-
-import numpy as np
->>>>>>> c1048cbb
 from openfermion import SymbolicOperator
 
-from .circuit import Circuit, combine_ansatz_params
 from .estimator import BasicEstimator
 from .gradients import finite_differences_gradient
 from .interfaces.ansatz import Ansatz
-from .interfaces.backend import QuantumBackend
 from .interfaces.estimator import Estimator
 from .interfaces.functions import StoreArtifact, function_with_gradient
-from .measurement import ExpectationValues
 from .utils import ValueEstimate, create_symbols_map
 
 
@@ -128,9 +116,9 @@
     precision = None
 
     if expectation_values.estimator_covariances:
-        estimator_variance = 0.
+        estimator_variance = 0.0
         for frame_covariance in expectation_values.estimator_covariances:
-            estimator_variance += np.sum(frame_covariance, (0, 1)) # type: ignore
+            estimator_variance += np.sum(frame_covariance, (0, 1))  # type: ignore
         precision = np.sqrt(estimator_variance)
     return ValueEstimate(value, precision)
 
@@ -217,9 +205,8 @@
             n_samples=self.n_samples,
             **self.estimator_kwargs
         )
-<<<<<<< HEAD
-        final_value = np.sum(expectation_values.values)
-        return final_value
+
+        return sum_expectation_values(expectation_values)
 
     def get_gradient(self, parameters: np.ndarray) -> np.ndarray:
         """
@@ -230,7 +217,7 @@
             parameters: parameters for which we calculate the gradient.
 
         Returns:
-            np.ndarray: gradient vector 
+            np.ndarray: gradient vector
         """
         if self.gradient_type == "finite_difference":
             return self.get_gradients_finite_difference(parameters)
@@ -248,8 +235,10 @@
         )
 
         # Run circuits to get expectation values for all gradient circuits wrt qubit operator
-        expectation_lists = self._get_expectation_values_for_gradient_circuits_for_operator(
-            gradient_circuits
+        expectation_lists = (
+            self._get_expectation_values_for_gradient_circuits_for_operator(
+                gradient_circuits
+            )
         )
 
         # Get analytical gradient of operator wrt parameters from expectation values
@@ -259,13 +248,15 @@
 
     def get_gradients_schuld_shift(self, parameters):
         # Get circuits to measure gradient
-        gradient_circuits, factors = gradient_circuits_for_simple_shift_rule(
+        gradient_circuits, factors = self.gradient_circuits_for_simple_shift_rule(
             self, parameters
         )
 
         # Run circuits to get expectation values for all gradient circuits wrt qubit operator
-        expectation_lists = self._get_expectation_values_for_gradient_circuits_for_operator(
-            gradient_circuits
+        expectation_lists = (
+            self._get_expectation_values_for_gradient_circuits_for_operator(
+                gradient_circuits
+            )
         )
 
         # Get analytical gradient of operator wrt parameters from expectation values
@@ -274,7 +265,7 @@
         )
 
     def gradient_circuits_for_simple_shift_rule(self, params):
-        """Construct a list of circuit corresponding to the 
+        """Construct a list of circuit corresponding to the
         variational circuits that compute the contribution to the
         gradient, based on the shift rule (https://arxiv.org/abs/1811.11184).
 
@@ -317,12 +308,12 @@
     def _get_expectation_values_for_gradient_circuits_for_operator(
         self, gradient_circuits
     ):
-        """ Computes a list of the expectation values of an operator with respect to
+        """Computes a list of the expectation values of an operator with respect to
         a list of gradient circuits.
 
         Args:
             gradient_circuits (list of zquantum.core.circuit.Circuit): the circuits to run to measure the gradient
-        
+
         Returns:
             list of zquantum.core..measurement.ExpectationValues objects
 
@@ -369,7 +360,7 @@
                 for each param (size: n_params x n_circuits_per_params).
             expectation_lists: Nested list of expectation values as numpy arrays. Exact format
                 depends on single_stateprep, If single_stateprep is False,
-                expectation_lists[i][j][k] is a numpy array containing the expectation values 
+                expectation_lists[i][j][k] is a numpy array containing the expectation values
                 for the kth shifted circuit of the jth frame for the gradient of the ith parameter.
                 If single_stateprep is True,
                 expectation_lists[i][j] is a numpy array containing the expectation values for the
@@ -389,8 +380,4 @@
                 self.target_operator, ExpectationValues(expectation_values)
             ).value
 
-        return gradient
-=======
-
-        return sum_expectation_values(expectation_values)
->>>>>>> c1048cbb
+        return gradient
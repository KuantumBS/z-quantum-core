--- conflicted
+++ resolved
@@ -1,11 +1,7 @@
-from typing import Callable, List, Optional, Tuple
+from typing import Callable, Dict, List, Optional, Tuple
 
 import numpy as np
-<<<<<<< HEAD
-from typing import Tuple, List, Optional, Callable, Dict
-=======
 from openfermion.ops import InteractionOperator, InteractionRDM, QubitOperator
->>>>>>> 50b868d6
 
 from .measurement import ExpectationValues, expectation_values_to_real
 

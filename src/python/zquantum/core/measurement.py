from __future__ import annotations

import copy
import json
from collections import Counter
from typing import (
    Any,
    Dict,
    Iterable,
    List,
    Optional,
    Sequence,
    TextIO,
    Tuple,
    Union,
    cast,
)

import numpy as np
from openfermion.ops import IsingOperator
from zquantum.core.typing import AnyPath, LoadSource
from zquantum.core.wavefunction import Wavefunction

from .bitstring_distribution import BitstringDistribution
from .utils import (
    SCHEMA_VERSION,
    convert_array_to_dict,
    convert_dict_to_array,
    convert_tuples_to_bitstrings,
    sample_from_probability_distribution,
)


def save_expectation_values(
    expectation_values: ExpectationValues, filename: AnyPath
) -> None:
    """Save expectation values to a file.

    Args:
        expectation_values (ExpectationValues): the expectation values to save
        file (str or file-like object): the name of the file, or a file-like object
    """
    dictionary = expectation_values.to_dict()
    dictionary["schema"] = SCHEMA_VERSION + "-expectation_values"

    with open(filename, "w") as f:
        f.write(json.dumps(dictionary, indent=2))


def load_expectation_values(file: LoadSource) -> ExpectationValues:
    """Load an array from a file.

    Args:
        file (str or file-like object): the name of the file, or a file-like object.

    Returns:
        array (numpy.array): the array
    """

    if isinstance(file, str):
        with open(file, "r") as f:
            data = json.load(f)
    else:
        data = json.load(file)

    return ExpectationValues.from_dict(data)


def load_wavefunction(file: LoadSource) -> Wavefunction:
    """Load a qubit wavefunction from a file.

    Args:
        file (str or file-like object): the name of the file, or a file-like object.

    Returns:
        wavefunction (zquantum.core.Wavefunction): the wavefunction object
    """

    if isinstance(file, str):
        with open(file, "r") as f:
            data = json.load(f)
    else:
        data = json.load(file)

    wavefunction = Wavefunction(convert_dict_to_array(data["amplitudes"]))
    return wavefunction


def save_wavefunction(wavefunction: Wavefunction, filename: AnyPath) -> None:
    """Save a wavefunction object to a file.

    Args:
        wavefunction (zquantum.core.Wavefunction): the wavefunction object
        filename (str): the name of the file
    """

    data: Dict[str, Any] = {"schema": SCHEMA_VERSION + "-wavefunction"}
    data["amplitudes"] = convert_array_to_dict(wavefunction.amplitudes)
    with open(filename, "w") as f:
        f.write(json.dumps(data, indent=2))


class ExpectationValues:
    """A class representing expectation values of operators.
    For more context on how it is being used, please see the docstring of
    EstimateExpectationValues Protocol in interfaces/estimation.py.

    Args:
        values: The expectation values of a set of operators.
        correlations: The expectation values of pairwise products of operators.
            Contains an NxN array for each frame, where N is the number of
            operators in that frame.
        estimator_covariances: The (estimated) covariances between estimates of
            expectation values of pairs of operators. Contains an NxN array for
            each frame, where N is the number of operators in that frame. Note
            that for direct sampling, the covariance between estimates of
            expectation values is equal to the population covariance divided by
            the number of samples.

    Attributes:
        values: See Args.
        correlations: See Args.
        estimator_covariances: See Args.
    """

    def __init__(
        self,
        values: np.ndarray,
        correlations: Optional[List[np.ndarray]] = None,
        estimator_covariances: Optional[List[np.ndarray]] = None,
    ):
        self.values = values
        self.correlations = correlations
        self.estimator_covariances = estimator_covariances

    def to_dict(self) -> Dict[str, Any]:
        """Convert to a dictionary"""

        data: Dict[str, Any] = {
            "schema": SCHEMA_VERSION + "-expectation_values",
            "frames": [],
        }  # what is "frames" for?

        data["expectation_values"] = convert_array_to_dict(self.values)

        if self.correlations:
            data["correlations"] = []
            for correlation_matrix in self.correlations:
                data["correlations"].append(convert_array_to_dict(correlation_matrix))

        if self.estimator_covariances:
            data["estimator_covariances"] = []
            for covariance_matrix in self.estimator_covariances:
                data["estimator_covariances"].append(
                    convert_array_to_dict(covariance_matrix)
                )

        return data

    @classmethod
    def from_dict(cls, dictionary: dict) -> ExpectationValues:
        """Create an ExpectationValues object from a dictionary."""

        expectation_values = convert_dict_to_array(dictionary["expectation_values"])
        correlations: Optional[List] = None
        if dictionary.get("correlations"):
            correlations = []
            for correlation_matrix in cast(Iterable, dictionary.get("correlations")):
                correlations.append(convert_dict_to_array(correlation_matrix))

        estimator_covariances: Union[List, None] = None
        if dictionary.get("estimator_covariances"):
            estimator_covariances = []
            for covariance_matrix in cast(
                Iterable, dictionary.get("estimator_covariances")
            ):
                estimator_covariances.append(convert_dict_to_array(covariance_matrix))

        return cls(expectation_values, correlations, estimator_covariances)


def sample_from_wavefunction(
    wavefunction: Wavefunction,
    n_samples: int,
    seed: Optional[int] = None,
) -> List[Tuple[int, ...]]:
    """Sample bitstrings from a wavefunction.

    Args:
        wavefunction: the wavefunction to sample from.
        n_samples: the number of samples taken. Needs to be greater than 0.
        seed: the seed of the sampler

    Returns:
        List[Tuple[int]]: A list of tuples where the each tuple is a sampled bitstring.
    """
    assert isinstance(n_samples, int) and n_samples > 0
    rng = np.random.default_rng(seed)
    outcomes_str, probabilities_np = zip(*wavefunction.get_outcome_probs().items())
    probabilities = [
        x[0] if isinstance(x, (list, np.ndarray)) else x for x in list(probabilities_np)
    ]
    samples_ndarray = rng.choice(a=outcomes_str, size=n_samples, p=probabilities)
    samples = [tuple(int(y) for y in list(x)[::-1]) for x in list(samples_ndarray)]
    return samples


class Parities:
    """A class representing counts of parities for Pauli terms.

    Args:
        values (np.array): Number of observations of parities. See Attributes.
        correlations (list): Number of observations of pairwise products of terms.
            See Attributes.

    Attributes:
        values (np.array): an array of dimension N x 2 indicating how many times
            each Pauli term was observed with even and odd parity, where N is the
            number of Pauli terms. Here values[i][0] and values[i][1] correspond
            to the number of samples with even and odd parities for term P_i,
            respectively.
        correlations (list): a list of 3-dimensional numpy arrays indicating how
            many times each product of Pauli terms was observed with even and odd
            parity. Here correlations[i][j][k][0] and correlations[i][j][k][1]
            correspond to the number of samples with even and odd parities term P_j P_k
            in frame i, respectively.
    """

    def __init__(
        self, values: np.ndarray, correlations: Optional[List[np.ndarray]] = None
    ):
        self.values = values
        self.correlations = correlations

    def to_dict(self) -> dict:
        data: Dict[str, Any] = {"values": convert_array_to_dict(self.values)}
        if self.correlations:
            data["correlations"] = [
                convert_array_to_dict(arr) for arr in self.correlations
            ]
        return data

    @classmethod
    def from_dict(cls, data: dict):
        values = convert_dict_to_array(data["values"])
        if data.get("correlations"):
            correlations: Optional[List] = [
                convert_dict_to_array(arr) for arr in data["correlations"]
            ]
        else:
            correlations = None
        return cls(values, correlations)


def save_parities(parities: Parities, filename: AnyPath) -> None:
    """Save parities to a file.

    Args:
        parities (zquantum.core.measurement.Parities): the parities
        file (str or file-like object): the name of the file, or a file-like object
    """
    data = parities.to_dict()
    data["schema"] = SCHEMA_VERSION + "-parities"

    with open(filename, "w") as f:
        f.write(json.dumps(data, indent=2))


def load_parities(file: LoadSource) -> Parities:
    """Load parities from a file.

    Args:
        file (str or file-like object): the name of the file, or a file-like object.

    Returns:
        zquantum.core.measurement.Parities: the parities
    """

    if isinstance(file, str):
        with open(file, "r") as f:
            data = json.load(f)
    else:
        data = json.load(file)

    return Parities.from_dict(data)


def get_expectation_values_from_parities(parities: Parities) -> ExpectationValues:
    """Get the expectation values of a set of operators (with precisions) from a set of
    samples (with even/odd parities) for them.

    Args:
        parities: Contains the number of samples with even and odd parities for each
            operator.

    Returns:
        Expectation values of the operators and the associated precisions.
    """
    values = []
    estimator_covariances = []

    for i in range(len(parities.values)):
        N0 = parities.values[i][0]
        N1 = parities.values[i][1]
        N = N0 + N1
        if N == 0:
            raise ValueError("There must be at least one sample for each operator")

        p = N0 / N
        value = 2.0 * p - 1.0

        # If there are enough samples and the probability of getting a sample with even
        # parity is not close to 0 or 1, then we can use p=N0/N to approximate this
        # probability and plug it into the formula for the precision.
        if N >= 100 and p >= 0.1 and p <= 0.9:
            precision = 2.0 * np.sqrt(p * (1.0 - p)) / np.sqrt(N)
        else:
            # Otherwise, p=N0/N may be not a good approximation of this probability.
            # So we use an upper bound on the precision instead.
            precision = 1.0 / np.sqrt(N)

        values.append(value)
        estimator_covariances.append(np.array([[precision ** 2.0]]))

    return ExpectationValues(
        values=np.array(values), estimator_covariances=estimator_covariances
    )


def get_parities_from_measurements(
    measurements: List[Tuple[int]], ising_operator: IsingOperator
) -> Parities:
    """Get expectation values from bitstrings.

    Args:
        measurements (list): the measured bitstrings
        ising_operator (openfermion.ops.IsingOperator): the operator

    Returns:
        zquantum.core.measurement.Parities: the parities of each term in the operator
    """

    # check input format
    if not isinstance(ising_operator, IsingOperator):
        raise TypeError("Input operator not openfermion.IsingOperator")

    # Count number of occurrences of bitstrings
    bitstring_frequencies = Counter(measurements)

    # Count parity occurrences
    values = []
    for _, term in enumerate(ising_operator.terms):
        values.append([0, 0])
        marked_qubits = [op[0] for op in term]
        for bitstring, count in bitstring_frequencies.items():
            if check_parity(bitstring, marked_qubits):
                values[-1][0] += count
            else:
                values[-1][1] += count

    # Count parity occurrences for pairwise products of operators
    correlations = [np.zeros((len(ising_operator.terms), len(ising_operator.terms), 2))]
    for term1_index, term1 in enumerate(ising_operator.terms):
        for term2_index, term2 in enumerate(ising_operator.terms):
            marked_qubits_term1 = [op[0] for op in term1]
            marked_qubits_term2 = [op[0] for op in term2]
            for bitstring, count in bitstring_frequencies.items():
                parity1 = check_parity(bitstring, marked_qubits_term1)
                parity2 = check_parity(bitstring, marked_qubits_term2)
                if parity1 == parity2:
                    correlations[0][term1_index, term2_index][0] += count
                else:
                    correlations[0][term1_index, term2_index][1] += count

    return Parities(np.array(values), correlations)


def expectation_values_to_real(
    expectation_values: ExpectationValues,
) -> ExpectationValues:
    """Remove the imaginary parts of the expectation values

    Args:
        expectation_values (zquantum.core.measurement.ExpectationValues object)
    Returns:
        expectation_values (zquantum.core.measurement.ExpectationValues object)
    """
    values = []
    for i, value in enumerate(expectation_values.values):
        if isinstance(value, complex):
            value = value.real
        values.append(value)
    expectation_values.values = np.array(values)
    if expectation_values.correlations:
        for i, value in enumerate(expectation_values.correlations):
            if isinstance(value, complex):
                value = value.real
            expectation_values.correlations[i] = value
    return expectation_values


def convert_bitstring_to_int(bitstring: Sequence[int]) -> int:
    """Convert a bitstring to an integer.

    Args:
        bitstring (list): A list of integers.
    Returns:
        int: The value of the bitstring, where the first bit in the least
            significant (little endian).
    """
    return int("".join(str(bit) for bit in bitstring[::-1]), 2)


def check_parity(
    bitstring: Union[str, Sequence[int]], marked_qubits: Iterable[int]
) -> bool:
    """Determine if the marked qubits have even parity for the given bitstring.

    Args:
        bitstring: The bitstring, either as a tuple or little endian string.
        marked_qubits: The qubits whose parity is to be determined.

    Returns:
        True if an even number of the marked qubits are in the 1 state, False
            otherwise.
    """
    result = True
    for qubit_index in marked_qubits:
        if bitstring[qubit_index] == "1" or bitstring[qubit_index] == 1:
            result = not result
    return result


def get_expectation_value_from_frequencies(
    marked_qubits: Iterable[int], bitstring_frequencies: Dict[str, int]
) -> float:
    """Get the expectation value the product of Z operators on selected qubits
    from bitstring frequencies.

    Args:
        marked_qubits: The qubits that the Z operators act on.
        bitstring_frequences: The frequencies of the bitstrings.

    Returns:
        The expectation value of the product of Z operators on selected qubits.
    """

    expectation = 0.0
    num_measurements = sum(bitstring_frequencies.values())
    for bitstring, count in bitstring_frequencies.items():
        if check_parity(bitstring, marked_qubits):
            value = float(count) / num_measurements
        else:
            value = -float(count) / num_measurements
        expectation += value

    return expectation


def _check_sample_elimination(
<<<<<<< HEAD
    samples: collections.Counter,
    bitstring_samples: List[Tuple[int, ...]],
    leftover_distribution: BitstringDistribution,
) -> collections.Counter:
    """This is a recursive function, that checks that all elements in samples
    are present in bitstring_samples. If they are not, we eliminate the
    elements not in bitstring samples, set their probability to 0 in leftover_distribution
    and resample the appropriate number of times. Then, we re-check the new samples.
=======
    samples: Counter,
    bitstring_samples: List[Tuple[int, ...]],
    leftover_distribution: BitstringDistribution,
) -> Counter:
    """This is a function that checks that all elements in samples
    are present in bitstring_samples. If they are not, we eliminate the
    elements not in bitstring samples, set their probability to 0 in
    leftover_distribution and resample the appropriate number of times.
    Then, we re-check the new samples.
>>>>>>> 2c63c86c
    Args:
        samples: The bitstrings to eliminate and how many times to eliminate them
        bitstring_samples: the bitstring distribution from where the bitstrings
                           should be removed
        leftover_distribution: the distribution from which samples to eliminate are
                               sampled
    Returns:
        correct_samples: A sample object that only contains bitstrings that can actually
                     be removed from bitstring_samples
    """
    bitstring_counts = Counter(bitstring_samples)
<<<<<<< HEAD
    new_samples = None
    correct_samples = samples
    for sample in samples:
        bitstring = tuple([int(measurement_value) for measurement_value in sample])
        if samples[sample] > bitstring_counts[bitstring]:
            nresamples = samples[sample] - bitstring_counts[bitstring]
            samples[sample] = bitstring_counts[bitstring]
            distribution_dict = leftover_distribution.distribution_dict
            distribution_dict[sample] = 0
            leftover_distribution = BitstringDistribution(distribution_dict, True)
            new_samples = sample_from_probability_distribution(
                leftover_distribution.distribution_dict, nresamples
            )
            correct_samples = samples + new_samples
            break

    if new_samples is None:
        return correct_samples
    else:
        return _check_sample_elimination(
            correct_samples, bitstring_samples, leftover_distribution
        )
=======

    nresamples = 1  # Initializing so that the loop starts
    corrected_leftover_distribution = BitstringDistribution(
        dict(leftover_distribution.distribution_dict)
    )
    correct_samples = samples.copy()
    while nresamples != 0:
        new_samples = None
        nresamples = 0
        for sample in correct_samples:
            bitstring = tuple([int(measurement_value) for measurement_value in sample])
            if correct_samples[sample] > bitstring_counts[bitstring]:
                nresamples = correct_samples[sample] - bitstring_counts[bitstring]
                correct_samples[sample] = bitstring_counts[bitstring]
                distribution_dict = corrected_leftover_distribution.distribution_dict
                distribution_dict[sample] = 0
                corrected_leftover_distribution = BitstringDistribution(
                    distribution_dict, True
                )
                new_samples = sample_from_probability_distribution(
                    corrected_leftover_distribution.distribution_dict, nresamples
                )
                correct_samples = correct_samples + new_samples
                break

    return correct_samples
>>>>>>> 2c63c86c


class Measurements:
    """A class representing measurements from a quantum circuit. The bitstrings variable
    represents the internal data structure of the Measurements class. It is expressed as
    a list of tuples wherein each tuple is a measurement and the value of the tuple at a
    given index is the measured bit-value of the qubit (indexed from 0 -> N-1)"""

    def __init__(self, bitstrings: Optional[List[Tuple[int, ...]]] = None):
        if bitstrings is None:
            self.bitstrings = []
        else:
            self.bitstrings = bitstrings

    @classmethod
    def from_counts(cls, counts: Dict[str, int]):
        """Create an instance of the Measurements class from a dictionary

        Args:
            counts: mapping of bitstrings to integers representing the number of times
                the bitstring was measured
        """
        measurements = cls()
        measurements.add_counts(counts)
        return measurements

    @classmethod
    def get_measurements_representing_distribution(
        cls, bitstring_distribution: BitstringDistribution, number_of_samples: int
    ):
        """Create an instance of the Measurements class that exactly (or as closely as
        possible) resembles the input bitstring distribution.

        Args:
            bitstring_distribution: the bitstring distribution to be sampled
            number_of_samples: the number of measurements
        """
        distribution = copy.deepcopy(bitstring_distribution.distribution_dict)

        bitstring_samples = []
        # Rounding gives the closest integer to the observed frequency
        for state in distribution:
            bitstring = tuple([int(measurement_value) for measurement_value in state])

            bitstring_samples += [bitstring] * int(
                round(distribution[state] * number_of_samples)
            )

        # If frequencies are inconsistent with number of samples, we may need to
        # add or delete samples. The bitstrings to correct are chosen at random,
        # giving more weight to those with non-integer part closest to 0.5
        if len(bitstring_samples) != number_of_samples:
            leftover_distribution = BitstringDistribution(
                {
                    states: 0.5
                    - abs(0.5 - (distribution[states] * number_of_samples) % 1)
                    for states in distribution
                },
                True,
            )

            samples = sample_from_probability_distribution(
                leftover_distribution.distribution_dict,
                abs(number_of_samples - len(bitstring_samples)),
            )
            if number_of_samples - len(bitstring_samples) > 0:
                for sample in samples:
                    bitstring_samples += [
                        tuple([int(measurement_value) for measurement_value in sample])
                    ] * samples[sample]
            else:
                # Eliminating samples: need to ensure they are present in the
                # bitstring_samples list
                samples = _check_sample_elimination(
                    samples, bitstring_samples, leftover_distribution
                )
                for sample in samples:
                    for _ in range(samples[sample]):
                        bitstring_samples.remove(
                            tuple(
                                [int(measurement_value) for measurement_value in sample]
                            )
                        )

        return cls(bitstring_samples)

    @classmethod
    def load_from_file(cls, file: TextIO):
        """Load a set of measurements from file

        Args:
            file (str or file-like object): the name of the file, or a file-like object
        """
        if isinstance(file, str):
            with open(file, "r") as f:
                data = json.load(f)
        else:
            data = json.load(file)

        bitstrings = []
        for bitstring in data["bitstrings"]:
            bitstrings.append(tuple(bitstring))

        return cls(bitstrings=bitstrings)

    def save(self, filename: AnyPath):
        """Serialize the Measurements object into a file in JSON format.

        Args:
            filename (string): filename to save the data to
        """
        data = {
            "schema": SCHEMA_VERSION + "-measurements",
            "counts": self.get_counts(),
            # This step is required if bistrings contain np.int8 instead of regular int.
            "bitstrings": [
                list(map(int, list(bitstring))) for bitstring in self.bitstrings
            ],
        }
        with open(filename, "w") as f:
            f.write(json.dumps(data, indent=2))

    def get_counts(self):
        """Get the measurements as a histogram

        Returns:
            A dictionary mapping bitstrings to integers representing the number of times
            the bitstring was measured
        """
        bitstrings = convert_tuples_to_bitstrings(self.bitstrings)
        return dict(Counter(bitstrings))

    def add_counts(self, counts: Dict[str, int]):
        """Add measurements from a histogram

        Args:
            counts: mapping of bitstrings to integers representing the number of times
                the bitstring was measured
                NOTE: bitstrings are also indexed from 0 -> N-1, where the "001"
                bitstring represents a measurement of qubit 2 in the 1 state
        """
        for bitstring in counts.keys():
            measurement = []
            for bitvalue in bitstring:
                measurement.append(int(bitvalue))

            self.bitstrings += [tuple(measurement)] * counts[bitstring]

    def get_distribution(self) -> BitstringDistribution:
        """Get the normalized probability distribution representing the measurements

        Returns:
            distribution: bitstring distribution based on the frequency of measurements
        """
        counts = self.get_counts()
        num_measurements = len(self.bitstrings)

        distribution = {}
        for bitstring in counts.keys():
            distribution[bitstring] = counts[bitstring] / num_measurements

        return BitstringDistribution(distribution)

    def get_expectation_values(
        self, ising_operator: IsingOperator, use_bessel_correction: bool = False
    ) -> ExpectationValues:
        """Get the expectation values of an operator from the measurements.

        Args:
            ising_operator: the operator
            use_bessel_correction: Whether to use Bessel's correction when
                when estimating the covariance of operators. Using the
                correction provides an unbiased estimate for covariances, but
                diverges when only one sample is taken.

        Returns:
            expectation values of each term in the operator
        """
        # We require operator to be IsingOperator because measurements are always
        # performed in the Z basis, so we need the operator to be Ising (containing only
        # Z terms). A general Qubit Operator could have X or Y terms which don’t get
        # directly measured.
        if not isinstance(ising_operator, IsingOperator):
            raise TypeError("Input operator is not openfermion.IsingOperator")

        # Count number of occurrences of bitstrings
        bitstring_frequencies = self.get_counts()
        num_measurements = len(self.bitstrings)

        # Perform weighted average
        expectation_values_list = [
            coefficient
            * get_expectation_value_from_frequencies(
                [cast(int, op[0]) for op in term], bitstring_frequencies
            )
            for term, coefficient in ising_operator.terms.items()
        ]
        expectation_values = np.array(expectation_values_list)

        correlations = np.zeros((len(ising_operator.terms),) * 2)
        for i, first_term in enumerate(ising_operator.terms):
            correlations[i, i] = ising_operator.terms[first_term] ** 2
            for j in range(i):
                second_term = list(ising_operator.terms.keys())[j]
                first_term_qubits = set(op[0] for op in first_term)
                second_term_qubits = set(op[0] for op in second_term)
                marked_qubits = first_term_qubits.symmetric_difference(
                    second_term_qubits
                )
                correlations[i, j] = (
                    ising_operator.terms[first_term]
                    * ising_operator.terms[second_term]
                    * get_expectation_value_from_frequencies(
                        marked_qubits, bitstring_frequencies
                    )
                )
                correlations[j, i] = correlations[i, j]

        denominator = (
            num_measurements - 1 if use_bessel_correction else num_measurements
        )

        estimator_covariances = (
            correlations
            - expectation_values[:, np.newaxis] * expectation_values[np.newaxis, :]
        ) / denominator

        return ExpectationValues(
            expectation_values, [correlations], [estimator_covariances]
        )


def concatenate_expectation_values(
    expectation_values_set: Iterable[ExpectationValues],
) -> ExpectationValues:
    """Concatenates a set of expectation values objects.

    Args:
        expectation_values_set: The expectation values objects to be concatenated.

    Returns:
        The combined expectation values.
    """

    combined_expectation_values = ExpectationValues(np.zeros(0))

    for expectation_values in expectation_values_set:
        combined_expectation_values.values = np.concatenate(
            (combined_expectation_values.values, expectation_values.values)
        )
        if expectation_values.correlations:
            if not combined_expectation_values.correlations:
                combined_expectation_values.correlations = []
            combined_expectation_values.correlations += expectation_values.correlations
        if expectation_values.estimator_covariances:
            if not combined_expectation_values.estimator_covariances:
                combined_expectation_values.estimator_covariances = []
            combined_expectation_values.estimator_covariances += (
                expectation_values.estimator_covariances
            )

    return combined_expectation_values<|MERGE_RESOLUTION|>--- conflicted
+++ resolved
@@ -458,16 +458,6 @@
 
 
 def _check_sample_elimination(
-<<<<<<< HEAD
-    samples: collections.Counter,
-    bitstring_samples: List[Tuple[int, ...]],
-    leftover_distribution: BitstringDistribution,
-) -> collections.Counter:
-    """This is a recursive function, that checks that all elements in samples
-    are present in bitstring_samples. If they are not, we eliminate the
-    elements not in bitstring samples, set their probability to 0 in leftover_distribution
-    and resample the appropriate number of times. Then, we re-check the new samples.
-=======
     samples: Counter,
     bitstring_samples: List[Tuple[int, ...]],
     leftover_distribution: BitstringDistribution,
@@ -477,7 +467,6 @@
     elements not in bitstring samples, set their probability to 0 in
     leftover_distribution and resample the appropriate number of times.
     Then, we re-check the new samples.
->>>>>>> 2c63c86c
     Args:
         samples: The bitstrings to eliminate and how many times to eliminate them
         bitstring_samples: the bitstring distribution from where the bitstrings
@@ -489,30 +478,6 @@
                      be removed from bitstring_samples
     """
     bitstring_counts = Counter(bitstring_samples)
-<<<<<<< HEAD
-    new_samples = None
-    correct_samples = samples
-    for sample in samples:
-        bitstring = tuple([int(measurement_value) for measurement_value in sample])
-        if samples[sample] > bitstring_counts[bitstring]:
-            nresamples = samples[sample] - bitstring_counts[bitstring]
-            samples[sample] = bitstring_counts[bitstring]
-            distribution_dict = leftover_distribution.distribution_dict
-            distribution_dict[sample] = 0
-            leftover_distribution = BitstringDistribution(distribution_dict, True)
-            new_samples = sample_from_probability_distribution(
-                leftover_distribution.distribution_dict, nresamples
-            )
-            correct_samples = samples + new_samples
-            break
-
-    if new_samples is None:
-        return correct_samples
-    else:
-        return _check_sample_elimination(
-            correct_samples, bitstring_samples, leftover_distribution
-        )
-=======
 
     nresamples = 1  # Initializing so that the loop starts
     corrected_leftover_distribution = BitstringDistribution(
@@ -539,7 +504,6 @@
                 break
 
     return correct_samples
->>>>>>> 2c63c86c
 
 
 class Measurements:

import unittest
import numpy as np
import random
from textwrap import dedent
import pyquil
import cirq
import qiskit
import os
import sympy

from pyquil import Program
from pyquil.gates import *
from pyquil.gates import QUANTUM_GATES
from math import pi, sin, cos

from qiskit.aqua.circuits.gates import mcu1, mcry

<<<<<<< HEAD
from qiskit import QuantumCircuit, QuantumRegister, ClassicalRegister
from . import load_circuit, save_circuit, Circuit, Gate, Qubit, pyquil2cirq, cirq2pyquil,\
        MCTGate, PhaseOracle, MCRY
=======
from . import (
    load_circuit,
    save_circuit,
    Circuit,
    Gate,
    Qubit,
    pyquil2cirq,
    cirq2pyquil,
    MCTGate,
    PhaseOracle,
    MCRY,
)
>>>>>>> 89816908

from ..utils import compare_unitary, is_identity, is_unitary, RNDSEED
from ..testing import create_random_circuit
from qiskit.quantum_info import Operator
import numpy.linalg as linalg


class TestCircuit(unittest.TestCase):
    def test_circuit_eq(self):
        """Test equality operation between Circuit objects.
        """

        qubits = [Qubit(i) for i in range(0, 3)]
        gate_H0 = Gate("H", [qubits[0]])
        gate_CNOT01 = Gate("CNOT", [qubits[0], qubits[1]])
        gate_T2 = Gate("T", [qubits[2]])
        gate_CZ12 = Gate("CZ", [qubits[1], qubits[2]])

        circ1 = Circuit()
        circ1.qubits = qubits
        circ1.gates = [gate_H0, gate_CNOT01, gate_T2]

        circ2 = Circuit()
        circ2.qubits = qubits
        circ2.gates = [gate_H0, gate_CNOT01, gate_CZ12]

        circ3 = Circuit()
        circ3.qubits = qubits
        circ3.gates = [gate_H0, gate_CNOT01, gate_T2]

        self.assertEqual(circ1 == circ2, False)
        self.assertEqual(circ1 == circ3, True)

    def test_circuit_eq_with_symbolic_params(self):
        """Test equality operation between Circuit objects when some of the parameters are symbolical.
        """

        # Given
        qubits = [Qubit(i) for i in range(0, 3)]
        theta_1 = sympy.Symbol("theta_1")
        theta_2 = sympy.Symbol("theta_2")

        gate_RX_1 = Gate("Rx", params=[theta_1], qubits=[qubits[0]])
        gate_RX_2 = Gate("Rx", params=[theta_2], qubits=[qubits[0]])

        circ1 = Circuit()
        circ1.qubits = qubits
        circ1.gates = [gate_RX_1]

        circ2 = Circuit()
        circ2.qubits = qubits
        circ2.gates = [gate_RX_2]

        circ3 = Circuit()
        circ3.qubits = qubits
        circ3.gates = [gate_RX_1]

        self.assertEqual(circ1 == circ2, False)
        self.assertEqual(circ1 == circ3, True)

    def test_circuit_add(self):
        """Test addition operation between Circuit objects.
        """

        qubits = [Qubit(i) for i in range(0, 3)]
        gate_H0 = Gate("H", [qubits[0]])
        gate_CNOT01 = Gate("CNOT", [qubits[0], qubits[1]])
        gate_T2 = Gate("T", [qubits[2]])
        gate_CZ12 = Gate("CZ", [qubits[1], qubits[2]])

        circ1 = Circuit()
        circ1.qubits = qubits
        circ1.gates = [gate_H0, gate_CNOT01]

        circ2 = Circuit()
        circ2.qubits = qubits
        circ2.gates = [gate_T2, gate_CZ12]

        circ3 = Circuit()
        circ3.qubits = qubits
        circ3.gates = [gate_H0, gate_CNOT01, gate_T2, gate_CZ12]

        self.assertEqual(circ1 + circ2, circ3)

    def test_circuit_init(self):
        pyquil_prog = pyquil.quil.Program().inst(
            pyquil.gates.X(0),
            pyquil.gates.T(1),
            pyquil.gates.CNOT(0, 1),
            pyquil.gates.SWAP(0, 1),
            pyquil.gates.CZ(1, 0),
        )

        qubits = [cirq.LineQubit(i) for i in pyquil_prog.get_qubits()]

        gates = [
            cirq.X(qubits[0]),
            cirq.T(qubits[1]),
            cirq.CNOT(qubits[0], qubits[1]),
            cirq.SWAP(qubits[0], qubits[1]),
            cirq.CZ(qubits[1], qubits[0]),
        ]

        cirq_circuit = cirq.Circuit()
        cirq_circuit.append(gates, strategy=cirq.circuits.InsertStrategy.EARLIEST)

        circuit_from_cirq = Circuit(cirq_circuit)
        circuit_from_pyquil = Circuit(pyquil_prog)

        self.assertEqual(circuit_from_cirq, circuit_from_pyquil)

    def test_circuit_init_fails_with_incorrect_input_object(self):
        # Given
        invalid_input_object = "String"

        # When/Then
        with self.assertRaises(TypeError):
            Circuit(input_object=invalid_input_object)

    def test_circuit_symbolic_params(self):
        # Given
        qubits = [Qubit(i) for i in range(0, 3)]
        theta_1 = sympy.Symbol("theta_1")
        theta_2 = sympy.Symbol("theta_2")

        gate_1 = Gate("Rx", params=[theta_1], qubits=[qubits[0]])
        gate_2 = Gate("Ry", params=[theta_2], qubits=[qubits[0]])
        gate_3 = Gate("Rz", params=[0.5 * theta_1 - 2 * theta_2], qubits=[qubits[0]])
        gate_4 = Gate("Rx", params=[0.3], qubits=[qubits[0]])

        target_symbolic_params_1 = set([theta_1, theta_2])
        target_symbolic_params_2 = set()

        circ_1 = Circuit()
        circ_1.qubits = qubits
        circ_1.gates = [gate_1, gate_2, gate_3, gate_4]

        circ_2 = Circuit()
        circ_2.qubits = qubits
        circ_2.gates = [gate_4]

        # When
        symbolic_params_1 = circ_1.symbolic_params
        symbolic_params_2 = circ_2.symbolic_params

        # Then
        self.assertEqual(symbolic_params_1, target_symbolic_params_1)
        self.assertEqual(symbolic_params_2, target_symbolic_params_2)

    def test_circuit_evaluate_with_all_params_specified(self):
        # Given
        theta_1 = sympy.Symbol("theta_1")
        theta_2 = sympy.Symbol("theta_2")
        value_1 = 0.5
        value_2 = 0.6
        symbols_map = [(theta_1, value_1), (theta_2, value_2)]
        circuit = Circuit(
            Program().inst(
                RX(2 * theta_1 + theta_2, 0), RY(theta_1, 0), RZ(theta_2, 0), RZ(0.4, 0)
            )
        )
        target_circuit = Circuit(
            Program().inst(
                RX(2 * value_1 + value_2, 0), RY(value_1, 0), RZ(value_2, 0), RZ(0.4, 0)
            )
        )

        # When
        evaluated_circuit = circuit.evaluate(symbols_map)

        # Then
        self.assertEqual(evaluated_circuit, target_circuit)

    def test_circuit_evaluate_with_too_many_params_specified(self):
        # Given
        theta_1 = sympy.Symbol("theta_1")
        theta_2 = sympy.Symbol("theta_2")
        theta_3 = sympy.Symbol("theta_3")
        value_1 = 0.5
        value_2 = 0.6
        value_3 = 0.7
        symbols_map = [(theta_1, value_1), (theta_2, value_2), (theta_3, value_3)]
        circuit = Circuit(
            Program().inst(
                RX(2 * theta_1 + theta_2, 0), RY(theta_1, 0), RZ(theta_2, 0), RZ(0.4, 0)
            )
        )
        target_circuit = Circuit(
            Program().inst(
                RX(2 * value_1 + value_2, 0), RY(value_1, 0), RZ(value_2, 0), RZ(0.4, 0)
            )
        )

        # When/Then
        with self.assertWarns(Warning):
            evaluated_circuit = circuit.evaluate(symbols_map)

        self.assertEqual(evaluated_circuit, target_circuit)

    def test_circuit_evaluate_with_some_params_specified(self):
        # Given
        theta_1 = sympy.Symbol("theta_1")
        theta_2 = sympy.Symbol("theta_2")
        value_1 = 0.5
        value_2 = 0.6
        symbols_map = [(theta_1, value_1)]
        circuit = Circuit(
            Program().inst(
                RX(2 * theta_1 + theta_2, 0), RY(theta_1, 0), RZ(theta_2, 0), RZ(0.4, 0)
            )
        )
        target_circuit = Circuit(
            Program().inst(
                RX(2 * value_1 + theta_2, 0), RY(value_1, 0), RZ(theta_2, 0), RZ(0.4, 0)
            )
        )

        # When
        evaluated_circuit = circuit.evaluate(symbols_map)

        # Then
        self.assertEqual(evaluated_circuit, target_circuit)

    def test_circuit_evaluate_with_wrong_params(self):
        # Given
        theta_1 = sympy.Symbol("theta_1")
        theta_2 = sympy.Symbol("theta_2")
        value_1 = 0.5
        value_2 = 0.6
        symbols_map = [(theta_2, value_2)]
        circuit = Circuit(
            Program().inst(RX(2 * theta_1, 0), RY(theta_1, 0), RZ(0.4, 0))
        )
        target_circuit = Circuit(
            Program().inst(RX(2 * theta_1, 0), RY(theta_1, 0), RZ(0.4, 0))
        )

        # When
        evaluated_circuit = circuit.evaluate(symbols_map)

        # Then
        self.assertEqual(evaluated_circuit, target_circuit)

    def test_circuit_io(self):
        circuit = Circuit(Program().inst(X(0), Y(1), Z(0)))
        save_circuit(circuit, "circuit.json")
        loaded_circuit = load_circuit("circuit.json")
        self.assertTrue(circuit == loaded_circuit)
        os.remove("circuit.json")

    def test_circuit_io_with_symbolic_params(self):
        # Given
        theta_1 = sympy.Symbol("theta_1")
        circuit = Circuit(Program().inst(RX(theta_1, 0), Y(1), Z(0)))
        # When
        save_circuit(circuit, "circuit.json")
        loaded_circuit = load_circuit("circuit.json")
        # Then
        self.assertTrue(circuit == loaded_circuit)
        os.remove("circuit.json")

    def test_zxz_cirq(self):
        """Test the special gate ZXZ (from cirq PhasedXPowGate)
        """

        random.seed(RNDSEED)
        beta = random.uniform(-1, 1)
        gamma = random.uniform(-1, 1)
        cirq_gate = cirq.PhasedXPowGate(phase_exponent=beta, exponent=gamma)
        cirq_circuit = cirq.Circuit()
        q = cirq.LineQubit(0)
        cirq_circuit.append(
            [cirq_gate(q)], strategy=cirq.circuits.InsertStrategy.EARLIEST
        )
        circuit2 = Circuit(cirq_circuit)
        circuit3 = circuit2.to_cirq()

        U1 = Circuit(cirq2pyquil(cirq_circuit)).to_unitary()
        U2 = Circuit(cirq2pyquil(circuit3)).to_unitary()
        u = np.array(
            [
                [
                    cos(gamma * pi / 2),
                    -sin(beta * pi) * sin(gamma * pi / 2)
                    - 1j * cos(beta * pi) * sin(gamma * pi / 2),
                ],
                [
                    sin(beta * pi) * sin(gamma * pi / 2)
                    - 1j * cos(beta * pi) * sin(gamma * pi / 2),
                    cos(gamma * pi / 2),
                ],
            ]
        )

        if compare_unitary(U1, U2) == False:
            print(cirq2pyquil(cirq_circuit))
            print(cirq2pyquil(circuit3))
        if compare_unitary(u, U1) == False:
            print(u)
            print(U1)
        self.assertTrue(compare_unitary(U1, U2, tol=1e-10))
        self.assertTrue(compare_unitary(u, U1, tol=1e-10))

    def test_zxz_pyquil(self):
        """Test the special gate ZXZ (from cirq PhasedXPowGate) for pyquil
        """

        # random.seed(RNDSEED)
        beta = random.uniform(-1, 1)  # rotation angles (in multiples of pi)
        gamma = random.uniform(-1, 1)  # rotation angles (in multiples of pi)
        circ1 = pyquil.quil.Program(
            RZ(-beta * pi, 0), RX(gamma * pi, 0), RZ(beta * pi, 0)
        )

        cirq_gate = cirq.PhasedXPowGate(phase_exponent=beta, exponent=gamma)
        cirq_circuit = cirq.Circuit()
        q = cirq.LineQubit(0)
        cirq_circuit.append(
            [cirq_gate(q)], strategy=cirq.circuits.InsertStrategy.EARLIEST
        )
        z_circuit = Circuit(cirq_circuit)
        circ2 = z_circuit.to_pyquil()

        # desired unitary
        u = np.array(
            [
                [
                    cos(gamma * pi / 2),
                    -sin(beta * pi) * sin(gamma * pi / 2)
                    - 1j * cos(beta * pi) * sin(gamma * pi / 2),
                ],
                [
                    sin(beta * pi) * sin(gamma * pi / 2)
                    - 1j * cos(beta * pi) * sin(gamma * pi / 2),
                    cos(gamma * pi / 2),
                ],
            ]
        )

        u1 = Circuit(circ1).to_unitary()
        u2 = Circuit(circ2).to_unitary()
        u3 = cirq_gate._unitary_()
        if compare_unitary(u1, u2, tol=1e-10) == False:
            print("u1={}".format(u1))
            print("u2={}".format(u2))
        if compare_unitary(u2, u3, tol=1e-10) == False:
            print("u2={}".format(u2))
            print("u3={}".format(u3))
        if compare_unitary(u3, u, tol=1e-10) == False:
            print("u2={}".format(u2))
            print("u3={}".format(u3))
        self.assertTrue(compare_unitary(u1, u2, tol=1e-10))
        self.assertTrue(compare_unitary(u2, u3, tol=1e-10))
        self.assertTrue(compare_unitary(u3, u, tol=1e-10))

    def test_zxz_qiskit(self):
        """Test the special gate ZXZ (from cirq PhasedXPowGate) for qiskit
        """

        # random.seed(RNDSEED)
        beta = random.uniform(-1, 1)  # rotation angles (in multiples of pi)
        gamma = random.uniform(-1, 1)  # rotation angles (in multiples of pi)

        qubits = qiskit.QuantumRegister(1)
        circ = qiskit.QuantumCircuit(qubits)
        circ.rz(-beta * pi, qubits[0])
        circ.rx(gamma * pi, qubits[0])
        circ.rz(beta * pi, qubits[0])
        z_circuit = Circuit(circ)
        u1 = z_circuit.to_unitary()

        circ2 = cirq.PhasedXPowGate(phase_exponent=beta, exponent=gamma)
        u2 = circ2._unitary_()
        self.assertTrue(compare_unitary(u1, u2, tol=1e-10))

    def test_rh_cirq(self):
        """Test the special RH (from cirq HPowGate) for cirq
        """

        # random.seed(RNDSEED)
        beta = random.uniform(-1, 1)
        cirq_gate = cirq.HPowGate(exponent=beta)
        cirq_circuit = cirq.Circuit()
        q = cirq.LineQubit(0)
        cirq_circuit.append(
            [cirq_gate(q)], strategy=cirq.circuits.InsertStrategy.EARLIEST
        )
        circuit2 = Circuit(cirq_circuit)
        circuit3 = circuit2.to_cirq()

        # desired operator
        elem00 = cos(beta * pi / 2) - 1j * 1 / np.sqrt(2) * sin(beta * pi / 2)
        elem01 = -1j * 1 / np.sqrt(2) * sin(beta * pi / 2)
        elem10 = -1j * 1 / np.sqrt(2) * sin(beta * pi / 2)
        elem11 = cos(beta * pi / 2) + 1j * 1 / np.sqrt(2) * sin(beta * pi / 2)
        u = np.array([[elem00, elem01], [elem10, elem11]])

        U1 = Circuit(cirq2pyquil(cirq_circuit)).to_unitary()
        U2 = Circuit(cirq2pyquil(circuit3)).to_unitary()

        if compare_unitary(U1, U2, tol=1e-10) == False:
            print(cirq2pyquil(cirq_circuit))
            print(cirq2pyquil(circuit3))
        self.assertTrue(compare_unitary(U1, U2, tol=1e-10), True)
        self.assertTrue(compare_unitary(u, U1, tol=1e-10), True)

    def test_rh_pyquil(self):
        """Test the special RH (from cirq HPowGate) for pyquil
        """

        # random.seed(RNDSEED)
        beta = random.uniform(-1, 1)  # rotation angles (in multiples of pi)
        circ1 = pyquil.quil.Program(RY(-pi / 4, 0), RZ(beta * pi, 0), RY(pi / 4, 0))

        cirq_gate = cirq.HPowGate(exponent=beta)
        cirq_circuit = cirq.Circuit()
        q = cirq.LineQubit(0)
        cirq_circuit.append(
            [cirq_gate(q)], strategy=cirq.circuits.InsertStrategy.EARLIEST
        )
        z_circuit = Circuit(cirq_circuit)
        circ2 = z_circuit.to_pyquil()

        u1 = Circuit(circ1).to_unitary()
        u2 = Circuit(circ2).to_unitary()
        u3 = cirq_gate._unitary_()

        # desired operator
        elem00 = cos(beta * pi / 2) - 1j * 1 / np.sqrt(2) * sin(beta * pi / 2)
        elem01 = -1j * 1 / np.sqrt(2) * sin(beta * pi / 2)
        elem10 = -1j * 1 / np.sqrt(2) * sin(beta * pi / 2)
        elem11 = cos(beta * pi / 2) + 1j * 1 / np.sqrt(2) * sin(beta * pi / 2)
        u = np.array([[elem00, elem01], [elem10, elem11]])

        self.assertTrue(compare_unitary(u1, u2, tol=1e-10))
        self.assertTrue(compare_unitary(u2, u3, tol=1e-10))
        self.assertTrue(compare_unitary(u3, u, tol=1e-10))

    def test_rh_qiskit(self):
        """Test the special RH (from cirq HPowGate) for qiskit
        """

        # random.seed(RNDSEED)
        beta = random.uniform(-1, 1)  # rotation angles (in multiples of pi)

        qubits = qiskit.QuantumRegister(1)
        circ = qiskit.QuantumCircuit(qubits)
        circ.ry(-pi / 4, qubits[0])
        circ.rz(beta * pi, qubits[0])
        circ.ry(pi / 4, qubits[0])
        z_circuit = Circuit(circ)
        u1 = z_circuit.to_unitary()

        circ2 = cirq.HPowGate(exponent=beta)
        u2 = circ2._unitary_()
        self.assertTrue(compare_unitary(u1, u2, tol=1e-10))

    def test_xx_cirq(self):
        """Test the special XX (modified from cirq XXPowGate) for cirq
        """

        # random.seed(RNDSEED)
        beta = random.uniform(-1, 1)  # we want to evolve under XX for time beta*pi
        cirq_gate = cirq.XXPowGate(exponent=beta * 2)
        cirq_circuit = cirq.Circuit()
        q = cirq.LineQubit(0)
        q2 = cirq.LineQubit(1)
        cirq_circuit.append(cirq_gate(q, q2))
        circuit2 = Circuit(cirq_circuit)
        circuit3 = circuit2.to_cirq()

        U1 = Circuit(cirq2pyquil(cirq_circuit)).to_unitary()
        U2 = Circuit(cirq2pyquil(circuit3)).to_unitary()
        U3 = [
            [cos(beta * pi), 0, 0, -1j * sin(beta * pi)],
            [0, cos(beta * pi), -1j * sin(beta * pi), 0],
            [0, -1j * sin(beta * pi), cos(beta * pi), 0],
            [-1j * sin(beta * pi), 0, 0, cos(beta * pi)],
        ]

        if compare_unitary(U1, U2, tol=1e-10) == False:
            print(U1)
            print(U2)
        if compare_unitary(U2, U3, tol=1e-10) == False:
            print(U2)
            print(U3)
        self.assertTrue(compare_unitary(U1, U2, tol=1e-10), True)
        self.assertTrue(compare_unitary(U2, U3, tol=1e-10), True)

    def test_xx_pyquil(self):
        """Test the special XX (modified from cirq XXPowGate) for pyquil
        """

        # random.seed(RNDSEED)
        beta = random.uniform(-1, 1)  # rotation angles (in multiples of pi)
        circ1 = pyquil.quil.Program(
            H(0), H(1), CNOT(0, 1), RZ(beta * 2 * pi, 1), CNOT(0, 1), H(0), H(1)
        )

        cirq_gate = cirq.XXPowGate(exponent=beta * 2)
        cirq_circuit = cirq.Circuit()
        q = cirq.LineQubit(0)
        q2 = cirq.LineQubit(1)
        cirq_circuit.append(cirq_gate(q, q2))
        z_circuit = Circuit(cirq_circuit)
        circ2 = z_circuit.to_pyquil()

        u1 = Circuit(circ1).to_unitary()
        u2 = Circuit(circ2).to_unitary()
        u3 = cirq_gate._unitary_()
        u4 = [
            [cos(beta * pi), 0, 0, -1j * sin(beta * pi)],
            [0, cos(beta * pi), -1j * sin(beta * pi), 0],
            [0, -1j * sin(beta * pi), cos(beta * pi), 0],
            [-1j * sin(beta * pi), 0, 0, cos(beta * pi)],
        ]

        self.assertTrue(compare_unitary(u1, u2, tol=1e-10))
        self.assertTrue(compare_unitary(u2, u3, tol=1e-10))
        self.assertTrue(compare_unitary(u3, u4, tol=1e-10))

    def test_xx_qiskit(self):
        """Test the special XX (modified from cirq XXPowGate) for qiskit
        """

        # random.seed(RNDSEED)
        beta = random.uniform(-1, 1)  # rotation angles (in multiples of pi)

        qubits = qiskit.QuantumRegister(2)
        circ = qiskit.QuantumCircuit(qubits)
        circ.h(qubits[0])
        circ.h(qubits[1])
        circ.cx(qubits[0], qubits[1])
        circ.rz(beta * 2 * pi, qubits[1])
        circ.cx(qubits[0], qubits[1])
        circ.h(qubits[0])
        circ.h(qubits[1])
        z_circuit = Circuit(circ)
        u1 = z_circuit.to_unitary()

        circ2 = cirq.XXPowGate(exponent=beta * 2)
        u2 = circ2._unitary_()
        u3 = [
            [cos(beta * pi), 0, 0, -1j * sin(beta * pi)],
            [0, cos(beta * pi), -1j * sin(beta * pi), 0],
            [0, -1j * sin(beta * pi), cos(beta * pi), 0],
            [-1j * sin(beta * pi), 0, 0, cos(beta * pi)],
        ]
        self.assertTrue(compare_unitary(u1, u2, tol=1e-10))
        self.assertTrue(compare_unitary(u2, u3, tol=1e-10))

    def test_yy_cirq(self):
        """Test the special YY (modified from cirq YYPowGate) for cirq
        """

        # random.seed(RNDSEED)
        beta = random.uniform(-1, 1)  # we want to evolve under XX for time beta*pi
        cirq_gate = cirq.YYPowGate(exponent=beta * 2)
        cirq_circuit = cirq.Circuit()
        q = cirq.LineQubit(0)
        q2 = cirq.LineQubit(1)
        cirq_circuit.append(cirq_gate(q, q2))
        circuit2 = Circuit(cirq_circuit)
        circuit3 = circuit2.to_cirq()

        U1 = Circuit(cirq2pyquil(cirq_circuit)).to_unitary()
        U2 = Circuit(cirq2pyquil(circuit3)).to_unitary()
        U3 = [
            [cos(beta * pi), 0, 0, 1j * sin(beta * pi)],
            [0, cos(beta * pi), -1j * sin(beta * pi), 0],
            [0, -1j * sin(beta * pi), cos(beta * pi), 0],
            [1j * sin(beta * pi), 0, 0, cos(beta * pi)],
        ]

        if compare_unitary(U1, U2, tol=1e-10) == False:
            print(U1)
            print(U2)
        if compare_unitary(U2, U3, tol=1e-10) == False:
            print(U2)
            print(U3)
        self.assertTrue(compare_unitary(U1, U2, tol=1e-10), True)
        self.assertTrue(compare_unitary(U2, U3, tol=1e-10), True)

    def test_yy_pyquil(self):
        """Test the special YY (modified from cirq YYPowGate) for pyquil
        """

        # random.seed(RNDSEED)
        beta = random.uniform(-1, 1)  # rotation angles (in multiples of pi)
        circ1 = pyquil.quil.Program(
            S(0),
            S(1),
            H(0),
            H(1),
            CNOT(0, 1),
            RZ(beta * 2 * pi, 1),
            CNOT(0, 1),
            H(0),
            H(1),
            RZ(-pi / 2, 0),
            RZ(-pi / 2, 1),
        )

        cirq_gate = cirq.YYPowGate(exponent=beta * 2)
        cirq_circuit = cirq.Circuit()
        q = cirq.LineQubit(0)
        q2 = cirq.LineQubit(1)
        cirq_circuit.append(cirq_gate(q, q2))
        z_circuit = Circuit(cirq_circuit)
        circ2 = z_circuit.to_pyquil()

        u1 = Circuit(circ1).to_unitary()
        u2 = Circuit(circ2).to_unitary()
        u3 = cirq_gate._unitary_()
        u4 = [
            [cos(beta * pi), 0, 0, 1j * sin(beta * pi)],
            [0, cos(beta * pi), -1j * sin(beta * pi), 0],
            [0, -1j * sin(beta * pi), cos(beta * pi), 0],
            [1j * sin(beta * pi), 0, 0, cos(beta * pi)],
        ]

        self.assertTrue(compare_unitary(u1, u2, tol=1e-10))
        self.assertTrue(compare_unitary(u2, u3, tol=1e-10))
        self.assertTrue(compare_unitary(u3, u4, tol=1e-10))

    def test_yy_qiskit(self):
        """Test the special YY (modified from cirq YYPowGate) for qiskit
        """

        # random.seed(RNDSEED)
        beta = random.uniform(-1, 1)  # rotation angles (in multiples of pi)

        qubits = qiskit.QuantumRegister(2)
        circ = qiskit.QuantumCircuit(qubits)
        circ.s(qubits[0])
        circ.s(qubits[1])
        circ.h(qubits[0])
        circ.h(qubits[1])
        circ.cx(qubits[0], qubits[1])
        circ.rz(beta * 2 * pi, qubits[1])
        circ.cx(qubits[0], qubits[1])
        circ.h(qubits[0])
        circ.h(qubits[1])
        circ.rz(-pi / 2, qubits[0])
        circ.rz(-pi / 2, qubits[1])
        z_circuit = Circuit(circ)
        u1 = z_circuit.to_unitary()

        circ2 = cirq.YYPowGate(exponent=beta * 2)
        u2 = circ2._unitary_()
        u3 = [
            [cos(beta * pi), 0, 0, 1j * sin(beta * pi)],
            [0, cos(beta * pi), -1j * sin(beta * pi), 0],
            [0, -1j * sin(beta * pi), cos(beta * pi), 0],
            [1j * sin(beta * pi), 0, 0, cos(beta * pi)],
        ]
        self.assertTrue(compare_unitary(u1, u2, tol=1e-10))
        self.assertTrue(compare_unitary(u2, u3, tol=1e-10))

    def test_zz_cirq(self):
        """Test the special ZZ (modified from cirq ZZPowGate) for cirq
        """

        # random.seed(RNDSEED)
        beta = random.uniform(-1, 1)  # we want to evolve under ZZ for time beta*pi
        cirq_gate = cirq.ZZPowGate(exponent=beta * 2)
        cirq_circuit = cirq.Circuit()
        q = cirq.LineQubit(0)
        q2 = cirq.LineQubit(1)
        cirq_circuit.append(cirq_gate(q, q2))
        circuit2 = Circuit(cirq_circuit)
        circuit3 = circuit2.to_cirq()

        U1 = Circuit(cirq2pyquil(cirq_circuit)).to_unitary()
        U2 = Circuit(cirq2pyquil(circuit3)).to_unitary()
        U3 = [
            [cos(beta * pi) - 1j * sin(beta * pi), 0, 0, 0],
            [0, cos(beta * pi) + 1j * sin(beta * pi), 0, 0],
            [0, 0, cos(beta * pi) + 1j * sin(beta * pi), 0],
            [0, 0, 0, cos(beta * pi) - 1j * sin(beta * pi)],
        ]

        if compare_unitary(U1, U2, tol=1e-10) == False:
            print(U1)
            print(U2)
        if compare_unitary(U2, U3, tol=1e-10) == False:
            print(U2)
            print(U3)
        self.assertTrue(compare_unitary(U1, U2, tol=1e-10), True)
        self.assertTrue(compare_unitary(U2, U3, tol=1e-10), True)

    def test_zz_pyquil(self):
        """Test the special ZZ (modified from cirq ZZPowGate) for pyquil
        """

        # random.seed(RNDSEED)
        beta = random.uniform(-1, 1)  # rotation angles (in multiples of pi)
        circ1 = pyquil.quil.Program(CNOT(0, 1), RZ(beta * 2 * pi, 1), CNOT(0, 1))

        cirq_gate = cirq.ZZPowGate(exponent=beta * 2)
        cirq_circuit = cirq.Circuit()
        q = cirq.LineQubit(0)
        q2 = cirq.LineQubit(1)
        cirq_circuit.append(cirq_gate(q, q2))
        z_circuit = Circuit(cirq_circuit)
        circ2 = z_circuit.to_pyquil()

        u1 = Circuit(circ1).to_unitary()
        u2 = Circuit(circ2).to_unitary()
        u3 = cirq_gate._unitary_()
        u4 = [
            [cos(beta * pi) - 1j * sin(beta * pi), 0, 0, 0],
            [0, cos(beta * pi) + 1j * sin(beta * pi), 0, 0],
            [0, 0, cos(beta * pi) + 1j * sin(beta * pi), 0],
            [0, 0, 0, cos(beta * pi) - 1j * sin(beta * pi)],
        ]

        self.assertTrue(compare_unitary(u1, u2, tol=1e-10))
        self.assertTrue(compare_unitary(u2, u3, tol=1e-10))
        self.assertTrue(compare_unitary(u3, u4, tol=1e-10))

    def test_zz_qiskit(self):
        """Test the special ZZ (modified from cirq ZZPowGate) for qiskit
        """

        # random.seed(RNDSEED)
        beta = random.uniform(-1, 1)  # rotation angles (in multiples of pi)

        qubits = qiskit.QuantumRegister(2)
        circ = qiskit.QuantumCircuit(qubits)

        circ.cx(qubits[0], qubits[1])
        circ.rz(beta * 2 * pi, qubits[1])
        circ.cx(qubits[0], qubits[1])

        z_circuit = Circuit(circ)
        u1 = z_circuit.to_unitary()

        circ2 = cirq.ZZPowGate(exponent=beta * 2)
        u2 = circ2._unitary_()
        u3 = [
            [cos(beta * pi) - 1j * sin(beta * pi), 0, 0, 0],
            [0, cos(beta * pi) + 1j * sin(beta * pi), 0, 0],
            [0, 0, cos(beta * pi) + 1j * sin(beta * pi), 0],
            [0, 0, 0, cos(beta * pi) - 1j * sin(beta * pi)],
        ]
        self.assertTrue(compare_unitary(u1, u2, tol=1e-10))
        self.assertTrue(compare_unitary(u2, u3, tol=1e-10))

    def test_pyquil2cirq(self):
        qprog = pyquil.quil.Program().inst(
            pyquil.gates.X(0),
            pyquil.gates.T(1),
            pyquil.gates.RZ(0.1, 3),
            pyquil.gates.CNOT(0, 1),
            pyquil.gates.SWAP(0, 1),
            pyquil.gates.CZ(1, 0),
        )

        circuit = pyquil2cirq(qprog)
        qubits = [cirq.GridQubit(i, 0) for i in qprog.get_qubits()]

        gates = [
            cirq.X(qubits[0]),
            cirq.T(qubits[1]),
            cirq.Rz(rads=0.1)(qubits[2]),
            cirq.CNOT(qubits[0], qubits[1]),
            cirq.SWAP(qubits[0], qubits[1]),
            cirq.CZ(qubits[1], qubits[0]),
        ]

        ref_circuit = cirq.Circuit()
        ref_circuit.append(gates, strategy=cirq.circuits.InsertStrategy.EARLIEST)

        # Get the unitary matrix for the circuit
        U = circuit.unitary()

        # Get the unitary matrix for the reference circuit
        U_ref = ref_circuit.unitary()

        # Check that the matrices are identical to within a global phase. See J. Chem. Phys. 134, 144112 (2011).
        self.assertTrue(compare_unitary(U, U_ref))

    def test_pyquil_empty(self):
        """Convert empty pyquil Program object to Circuit object and back.
        """

        prog = pyquil.Program()
        p = Circuit(prog)
        prog2 = p.to_pyquil()
        self.assertEqual(prog, prog2)

    def test_pyquil_conversion_specific(self):
        """The goal of this test is to probe if the conversion between core.circuit.Circuit 
        and pyquil Program object is seamless, restricted to the gate set hard coded in pyquil. The
        test program will build a specific quantum circuit. At the end the assertion compares 
        the original pyquil Program with the pyquil Program produced by converting to QCircuit 
        and back to pyquil.
        """

        prog = pyquil.Program(
            H(0), CNOT(0, 1), RX(0.5, 2), CPHASE(0.6, 2, 3), SWAP(1, 2), RY(0.7, 1)
        )
        qc = Circuit(prog)
        prog2 = qc.to_pyquil()
        self.assertEqual(prog, prog2)

    def test_pyquil_conversion_general(self):
        """The goal of this test is to probe if the conversion between core.circuit.Circuit
        and pyquil Program object is seamless, restricted to the gate set hard coded in pyquil. The
        test program will randomly choose a number of qubits and a number of gates from 
        specified ranges, and proceed to generate a circuit where at each step a gate is
        uniformly randomly drawn from the set of all one-qubit, two-qubit and three-qubit
        gates specified in pyquil. At the end the assertion compares the original pyquil
        Program with the pyquil Program produced by converting to QCircuit and back to
        pyquil.
        """

        onequbit_gates = [
            #'I',
            "X",
            "Y",
            "Z",
            "H",
            "S",
            "T",
            "RX",
            "RY",
            "RZ",
            "PHASE",
        ]
        twoqubit_gates = [
            "CNOT",
            "CZ",
            # 'CPHASE00','CPHASE01','CPHASE10',
            "CPHASE",
            "SWAP",
            # 'ISWAP','PSWAP'
        ]
        threequbit_gates = [
            # 'CCNOT','CSWAP'
        ]

        all_gates = onequbit_gates + twoqubit_gates + threequbit_gates
        noparam_gates = [
            #'I',
            "X",
            "Y",
            "Z",
            "H",
            "S",
            "T",
            "CNOT",
            "CZ",
            "SWAP",
            #'ISWAP','CCNOT','CSWAP'
        ]
        oneparam_gates = [
            "RX",
            "RY",
            "RZ",
            "PHASE",
            #'CPHASE00','CPHASE01','CPHASE10',
            "CPHASE",
            #'PSWAP'
        ]

        nqubit_max = 10
        ngates_max = 40

        ntrials = 1
        # random.seed(RNDSEED)
        nqubits = random.randint(4, nqubit_max + 1)  # number of qubits
        ngates = random.randint(1, ngates_max + 1)  # number of gates

        prog = Program()

        for shot in range(0, ntrials):
            for i in range(0, ngates):
                gate = random.choice(all_gates)
                func = QUANTUM_GATES[gate]  # from gates.py in pyquil/

                if gate in onequbit_gates:
                    q = random.randint(0, nqubits - 1)
                    if gate in oneparam_gates:
                        theta = random.uniform(0, 2 * pi)
                        prog = prog + Program(func(theta, q))
                    if gate in noparam_gates:
                        prog = prog + Program(func(q))
                if gate in twoqubit_gates:
                    qindices = random.sample(set(range(0, nqubits)), 2)
                    q1 = qindices[0]
                    q2 = qindices[1]
                    if gate in oneparam_gates:
                        theta = random.uniform(0, 2 * pi)
                        prog = prog + Program(func(theta, q1, q2))
                    if gate in noparam_gates:
                        prog = prog + Program(func(q1, q2))
                if gate in threequbit_gates:
                    qindices = random.sample(set(range(0, nqubits)), 3)
                    q1 = qindices[0]
                    q2 = qindices[1]
                    q3 = qindices[2]
                    prog = prog + Program(func(q1, q2, q3))

            qc = Circuit(prog)
            prog2 = qc.to_pyquil()
            if prog != prog2:
                print(prog)
                print(prog2)
            self.assertEqual(prog, prog2)

    def test_cirq_empty(self):
        """Convert empty cirq Circuit object to core.circuit.Circuit object.
        """

        cirq_circuit = cirq.Circuit()
        p = Circuit(cirq_circuit)
        cirq_circuit2 = p.to_cirq()
        self.assertEqual(cirq_circuit, cirq_circuit2)

    def test_cirq_conversion_specific(self):
        """The goal of this test is to probe if the conversion between core.circuit.Circuit
        and cirq Circuit object is seamless, restricted to the gate set. 
        The test program will build a specific quantum circuit. At the end the assertion compares 
        the original cirq Circuit with the cirq Circuit produced by converting to Zap OS Circuit 
        and back to cirq.
        """

        qubits = [cirq.LineQubit(i) for i in range(0, 3)]

        gates = [
            cirq.X(qubits[0]),
            cirq.Z(qubits[1]) ** 0.7,
            cirq.CNOT(qubits[0], qubits[1]),
            cirq.SWAP(qubits[1], qubits[2]),
            cirq.Y(qubits[2]),
            cirq.CZ(qubits[2], qubits[0]),
        ]

        cirq_circuit = cirq.Circuit()
        cirq_circuit.append(gates, strategy=cirq.circuits.InsertStrategy.EARLIEST)

        qc = Circuit(cirq_circuit)
        cirq_circuit2 = qc.to_cirq()
        self.assertEqual(cirq_circuit, cirq_circuit2)

    def test_cirq_conversion_on_qubits(self):
        """For testing conversion to cirq circuits acting on a given set of cirq qubits.
        """

        qubits = [cirq.LineQubit(x) for x in range(0, 4)]
        gates = [cirq.H(qubits[0]), cirq.CNOT(qubits[0], qubits[2]), cirq.H(qubits[2])]
        p1 = cirq.Circuit()
        p1.append(gates, strategy=cirq.circuits.InsertStrategy.EARLIEST)

        p2 = pyquil.Program(H(0), CNOT(1, 0), H(1))
        cirq_qubits = [qubits[2], qubits[0]]
        p2_cirq = Circuit(p2).to_cirq(cirq_qubits)

        test_circuit = p1 + p2_cirq
        self.assertEqual(
            is_identity(Circuit(test_circuit).to_unitary(), tol=1e-10), True
        )

    def test_cirq_conversion_general(self):
        """The goal of this test is to probe if the conversion between core.circuit.Circuit
        and cirq Circuit object is seamless, restricted to the gate set hard coded in cirq. The
        test program will randomly choose a number of qubits and a number of gates from 
        specified ranges, and proceed to generate a circuit where at each step a gate is
        uniformly randomly drawn from the set of all one-qubit, two-qubit and three-qubit
        gates specified in cirq. At the end the assertion compares the original cirq
        Circuit with the cirq Circuit produced by converting to Zap OS Circuit and back to
        cirq.
        """

        onequbit_gates = [
            "X",
            "Y",
            "Z",
            "H",
            "S",
            "T",
            "Rx",
            "Ry",
            "Rz",
            "PHASE",
            "ZXZ",
            "RH",
        ]
        twoqubit_gates = ["CNOT", "CZ", "CPHASE", "SWAP", "XX", "YY", "ZZ"]
        threequbit_gates = []

        all_gates = onequbit_gates + twoqubit_gates + threequbit_gates
        noparam_gates = ["X", "Y", "Z", "H", "S", "T", "CNOT", "CZ", "SWAP"]
        oneparam_gates = ["Rx", "Ry", "Rz", "PHASE", "CPHASE", "RH", "XX", "YY", "ZZ"]
        twoparam_gates = ["ZXZ"]

        nqubit_max = 6
        nqubit_min = 2
        ngates_min = 5
        ngates_max = 15

        ntrials = 10
        # random.seed(RNDSEED)
        nqubits = random.randint(nqubit_min, nqubit_max)  # number of qubits
        ngates = random.randint(ngates_min, ngates_max)  # number of gates

        op_map = {
            "X": cirq.X,
            "Y": cirq.Y,
            "Z": cirq.Z,
            "T": cirq.T,
            "H": cirq.H,
            "S": cirq.S,
            "Rx": cirq.Rx,
            "Ry": cirq.Ry,
            "Rz": cirq.Rz,
            "PHASE": cirq.Z,
            "ZXZ": cirq.PhasedXPowGate,
            "RH": cirq.H,
            "CNOT": cirq.CNOT,
            "SWAP": cirq.SWAP,
            "CZ": cirq.CZ,
            "CPHASE": cirq.ops.common_gates.CZPowGate,
            "XX": cirq.XX,
            "YY": cirq.YY,
            "ZZ": cirq.ZZ,
        }

        cirq_circuit = cirq.Circuit()

        _gates = []
        for shot in range(0, ntrials):
            for i in range(0, ngates):
                gate = random.choice(all_gates)
                func = op_map[gate]  # from gates.py in pyquil/

                if gate in onequbit_gates:
                    q = random.randint(0, nqubits - 1)
                    theta = random.uniform(-1, 1)
                    theta2 = random.uniform(-1, 1)
                    if gate in twoparam_gates:
                        if gate in {"ZXZ"}:
                            _gates.append(
                                func(phase_exponent=theta, exponent=theta2)(
                                    cirq.LineQubit(q)
                                )
                            )
                    if gate in oneparam_gates:
                        if gate in {"PHASE", "RH"}:
                            func = func ** theta
                            _gates.append(func(cirq.LineQubit(q)))
                        if gate in {"Rx", "Ry", "Rz"}:
                            _gates.append(func(theta)(cirq.LineQubit(q)))
                    if gate in noparam_gates:
                        _gates.append(func(cirq.LineQubit(q)))
                if gate in twoqubit_gates:
                    qindices = random.sample(set(range(0, nqubits)), 2)
                    q1 = qindices[0]
                    q2 = qindices[1]
                    # if gate in oneparam_gates:
                    #     theta = random.uniform(0,2*pi)
                    #     prog = prog + Program(func(theta,q1,q2))
                    if gate in noparam_gates:
                        _gates.append(func(cirq.LineQubit(q1), cirq.LineQubit(q2)))
                    if gate in oneparam_gates:
                        theta = random.uniform(-1, 1)
                        if gate in {"XX", "YY", "ZZ"}:
                            _gates.append(
                                func(cirq.LineQubit(q1), cirq.LineQubit(q2)) ** theta
                            )
                # if gate in threequbit_gates:
                #     qindices = random.sample(set(range(0, nqubits)),3)
                #     q1 = qindices[0]
                #     q2 = qindices[1]
                #     q3 = qindices[2]
                #     prog = prog + Program(func(q1,q2,q3))

            cirq_circuit = cirq.Circuit()
            cirq_circuit.append(_gates, strategy=cirq.circuits.InsertStrategy.EARLIEST)

            qc = Circuit(cirq_circuit)
            cirq_circuit2 = qc.to_cirq()

            U1 = Circuit(cirq2pyquil(cirq_circuit)).to_unitary()
            U2 = Circuit(cirq2pyquil(cirq_circuit2)).to_unitary()

            if compare_unitary(U1, U2, tol=1e-10) == False:
                print(cirq2pyquil(cirq_circuit))
                print(cirq2pyquil(cirq_circuit2))

            self.assertEqual(compare_unitary(U1, U2, tol=1e-10), True)

    def test_qiskit_empty(self):
        """Converting empty qiskit QuantumCircuit to and from core.circuit.Circuit objects.
        """
        qubits = qiskit.QuantumRegister(3)
        circ = qiskit.QuantumCircuit(qubits)

        # test if two qiskit QuantumCircuit objects are equal
        def test_equal_qiskit(circ, circ2):
            if len(circ.data) != len(circ2.data):
                return False
            for gate, gate2 in zip(circ.data, circ2.data):
                if gate != gate2:
                    return False
                else:
                    for qubit, qubit2 in zip(gate.qargs, gate2.qargs):
                        if qubit != qubit2:
                            return False
            return True

        p = Circuit(circ)
        circ2 = p.to_qiskit()
        self.assertEqual(test_equal_qiskit(circ, circ2), True)

    def test_qiskit_conversion_specific(self):
        """The goal of this test is to probe if the conversion between core.circuit.Circuit
        and qiskit QuantumCircuit object is seamless, restricted to the gate set. 
        The test program will build a specific quantum circuit. At the end the assertion compares 
        the original qiskit QuantumCircuit with the qiskit QuantumCircuit produced by converting to Zap OS Circuit 
        and back to qiskit.
        """

        qubits = qiskit.QuantumRegister(3)
        qubits2 = qiskit.QuantumRegister(2)

        circ = qiskit.QuantumCircuit(qubits, qubits2)
        circ.h(qubits[0])
        circ.cx(qubits[0], qubits2[1])
        circ.ry(0.6, qubits2[1])
        circ.cx(qubits2[1], qubits[2])
        circ.t(qubits[0])

        p = Circuit(circ)
        circ2 = p.to_qiskit()

        # test if two qiskit QuantumCircuit objects are equal
        def test_equal_qiskit(circ, circ2):
            if len(circ.data) != len(circ2.data):
                return False
            for gate, gate2 in zip(circ.data, circ2.data):
                if gate != gate2:
                    return False
                else:
                    for qubit, qubit2 in zip(gate[1], gate2[1]):
                        if qubit != qubit2:
                            return False
            return True

        self.assertEqual(test_equal_qiskit(circ, circ2), True)

    def test_qiskit_conversion_general(self):
        """The goal of this test is to probe if the conversion between core.circuit.Circuit
        and qiskit QuantumCircuit object is seamless, restricted to the gate set hard coded in qiskit. The
        test program will randomly choose a number of qubits and a number of gates from 
        specified ranges, and proceed to generate a circuit where at each step a gate is
        uniformly randomly drawn from the set of all one-qubit, two-qubit and three-qubit
        gates specified in qiskit. At the end the assertion compares the original qiskit
        QuantumCircuit with the qiskit Circuit produced by converting to Zap OS Circuit and back to
        qiskit.
        """

        onequbit_gates = ["X", "Y", "Z", "H", "S", "T", "Rx", "Ry", "Rz", "PHASE"]
        twoqubit_gates = [
            "CNOT",
            "CZ",
            #'CPHASE', leaving out CPHASE because this needs custom compiling
            "SWAP",
        ]
        threequbit_gates = []

        all_gates = onequbit_gates + twoqubit_gates + threequbit_gates
        noparam_gates = ["X", "Y", "Z", "H", "S", "T", "CNOT", "CZ", "SWAP"]
        oneparam_gates = [
            "Rx",
            "Ry",
            "Rz",
            "PHASE",
            # 'CPHASE'
        ]

        nqubit_max = 10
        ngates_max = 15

        ntrials = 10
        # random.seed(RNDSEED)
        nqubits = random.randint(4, nqubit_max + 1)  # number of qubits
        ngates = random.randint(1, ngates_max + 1)  # number of gates

        op_map = {
            "X": qiskit.extensions.standard.XGate,
            "Y": qiskit.extensions.standard.YGate,
            "Z": qiskit.extensions.standard.ZGate,
            "T": qiskit.extensions.standard.TGate,
            "H": qiskit.extensions.standard.HGate,
            "S": qiskit.extensions.standard.SGate,
            "Rx": qiskit.extensions.standard.RXGate,
            "Ry": qiskit.extensions.standard.RYGate,
            "Rz": qiskit.extensions.standard.RZGate,
            "PHASE": qiskit.extensions.standard.RZGate,
            "CNOT": qiskit.extensions.standard.CnotGate,
            "SWAP": qiskit.extensions.standard.SwapGate,
            "CZ": qiskit.extensions.standard.CzGate,
            #'CPHASE' : cirq.ops.common_gates.CZPowGate
        }

        qubits = qiskit.QuantumRegister(nqubits)
        circ = qiskit.QuantumCircuit(qubits)

        for _ in range(0, ntrials):
            for _ in range(0, ngates):
                gate = random.choice(all_gates)
                func = op_map[gate]  # from gates.py in pyquil/

                if gate in onequbit_gates:
                    q = random.randint(0, nqubits - 1)
                    if gate in oneparam_gates:
                        theta = random.uniform(0, 2 * pi)
                        circ.append(func(theta), qargs=[list(qubits)[q]])
                    if gate in noparam_gates:
                        circ.append(func(), qargs=[list(qubits)[q]])
                if gate in twoqubit_gates:
                    qindices = random.sample(set(range(0, nqubits)), 2)
                    q1 = qindices[0]
                    q2 = qindices[1]
                    if gate in oneparam_gates:
                        theta = random.uniform(0, 2 * pi)
                        circ.append(
                            func(theta), qargs=[list(qubits)[q1], list(qubits)[q2]]
                        )
                    if gate in noparam_gates:
                        circ.append(func(), qargs=[list(qubits)[q1], list(qubits)[q2]])
                # if gate in threequbit_gates:
                #     qindices = random.sample(set(range(0, nqubits)),3)
                #     q1 = qindices[0]
                #     q2 = qindices[1]
                #     q3 = qindices[2]
                #     prog = prog + Program(func(q1,q2,q3)

            p = Circuit(circ)
            circ2 = p.to_qiskit()

            # test if two qiskit QuantumCircuit objects are equal
            def test_equal_qiskit(circ, circ2):
                if len(circ.data) != len(circ2.data):
                    return False
                for gate, gate2 in zip(circ.data, circ2.data):
                    if gate != gate2:
                        return False
                    else:
                        for qubit, qubit2 in zip(gate[1], gate2[1]):
                            if qubit != qubit2:
                                return False
                return True

            self.assertEqual(test_equal_qiskit(circ, circ2), True)

    def test_cirq2pyquil(self):
        ref_qprog = pyquil.quil.Program().inst(
            pyquil.gates.X(0),
            pyquil.gates.T(1),
            pyquil.gates.CNOT(0, 1),
            pyquil.gates.SWAP(0, 1),
            pyquil.gates.CZ(1, 0),
        )

        qubits = [cirq.GridQubit(i, 0) for i in ref_qprog.get_qubits()]

        gates = [
            cirq.X(qubits[0]),
            cirq.T(qubits[1]),
            cirq.CNOT(qubits[0], qubits[1]),
            cirq.SWAP(qubits[0], qubits[1]),
            cirq.CZ(qubits[1], qubits[0]),
        ]

        circuit = cirq.Circuit()
        circuit.append(gates, strategy=cirq.circuits.InsertStrategy.EARLIEST)

        qprog = cirq2pyquil(circuit)
        self.assertEqual(qprog, ref_qprog)

    def test_cirq2pyquil_RZ(self):
        circuit = cirq.Circuit()
        circuit.append(cirq.Rz(rads=0.1)(cirq.GridQubit(0, 0)))
        qprog = cirq2pyquil(circuit)
        self.assertEqual(qprog[0].name, "RZ")
        self.assertAlmostEqual(qprog[0].params[0], 0.1)

    def test_cirq2pyquil_PhasedX(self):
        circuit = cirq.Circuit()
        circuit.append(
            cirq.PhasedXPowGate(phase_exponent=0.25, exponent=0.5)(cirq.GridQubit(0, 0))
        )
        qprog = cirq2pyquil(circuit)
        self.assertEqual(qprog[0].name, "RZ")
        self.assertAlmostEqual(qprog[0].params[0], -np.pi / 4)
        self.assertEqual(qprog[1].name, "RX")
        self.assertAlmostEqual(qprog[1].params[0], np.pi / 2)
        self.assertEqual(qprog[2].name, "T")

    def test_to_quil(self):
        qubits = [Qubit(i) for i in range(0, 3)]
        gate_H0 = Gate("H", [qubits[0]])
        gate_CNOT01 = Gate("CNOT", [qubits[0], qubits[1]])
        gate_T2 = Gate("T", [qubits[2]])
        gate_CZ12 = Gate("CZ", [qubits[1], qubits[2]])

        circ1 = Circuit()
        circ1.qubits = qubits
        circ1.gates = [gate_H0, gate_CNOT01, gate_T2]

        self.assertEqual(circ1.to_quil(), circ1.to_pyquil().out())

    def test_to_text_diagram(self):
        qubits = [Qubit(i) for i in range(0, 3)]
        gate_H0 = Gate("H", [qubits[0]])
        gate_CNOT01 = Gate("CNOT", [qubits[0], qubits[1]])
        gate_T2 = Gate("T", [qubits[2]])
        gate_CZ12 = Gate("CZ", [qubits[1], qubits[2]])

        circ1 = Circuit()
        circ1.qubits = qubits
        circ1.gates = [gate_H0, gate_CNOT01, gate_T2]

        self.assertEqual(circ1.to_text_diagram(), circ1.to_cirq().to_text_diagram())

    def test_n_multiqubit_gates(self):
        qubits = [Qubit(i) for i in range(0, 3)]
        gate_H0 = Gate("H", [qubits[0]])
        gate_CNOT01 = Gate("CNOT", [qubits[0], qubits[1]])
        gate_T2 = Gate("T", [qubits[2]])
        gate_CZ12 = Gate("CZ", [qubits[1], qubits[2]])

        circuit = Circuit()
        circuit.qubits = qubits
        circuit.gates = [gate_H0, gate_CNOT01, gate_T2, gate_CZ12]
        self.assertEqual(circuit.n_multiqubit_gates, 2)

    def test_to_qpic(self):
        circuit = Circuit()
        circuit.qubits = [Qubit(i) for i in range(0, 3)]
        circuit.gates = []
        circuit.gates.append(Gate("H", [circuit.qubits[0]]))
        circuit.gates.append(Gate("CNOT", [circuit.qubits[0], circuit.qubits[1]]))
        circuit.gates.append(Gate("X", [circuit.qubits[2]]))
        circuit.gates.append(Gate("CZ", [circuit.qubits[2], circuit.qubits[1]]))
        circuit.gates.append(
            Gate("CPHASE", [circuit.qubits[2], circuit.qubits[1]], [0.1])
        )
        circuit.gates.append(Gate("ZXZ", [circuit.qubits[2]], [np.pi / 2, np.pi]))
        qpic_string = circuit.to_qpic()

        target_string = dedent(
            """w0 W 0
        w1 W 1
        w2 W 2
        w0 G {H} 
        w1 C w0
        w2 N
        w1 Z w2
        w2 w1 G {CPHASE(0.10)}  width=72
        w2 G {ZXZ(1.57, 3.14)}  width=90"""
        )

        for line_pair in zip(qpic_string.splitlines(), target_string.splitlines()):
            self.assertEqual(line_pair[0].strip(), line_pair[1].strip())

    def test_damping_gates(self):
        p = 0.1
        qubits = [Qubit(0), Qubit(1)]
        circuit = Circuit()
        circuit.qubits = qubits
        circuit.gates = [Gate("Z", [qubits[0]]), Gate("Da", [qubits[1]], [p])]
        target_matrix = np.diag([1.0, np.sqrt(1 - p), -1.0, -np.sqrt(1 - p)])
        self.assertTrue(np.allclose(circuit.to_unitary(), target_matrix))

        circuit = Circuit()
        circuit.qubits = qubits
        circuit.gates = [Gate("Z", [qubits[0]]), Gate("Db", [qubits[1]], [p])]
        target_matrix = np.zeros((4, 4))
        target_matrix[0, 1] = np.sqrt(p)
        target_matrix[2, 3] = -np.sqrt(p)
        print(target_matrix)
        print(circuit.to_unitary())
        self.assertTrue(np.allclose(circuit.to_unitary(), target_matrix))

    def test_retain_qubit_index_to_and_from_cirq(self):
        circ = create_random_circuit(10, 20, seed=RNDSEED)
        while circ.gates[0].qubits[0].index == 0:
            circ = create_random_circuit(10, 20, seed=RNDSEED)

        zirc = Circuit(circ.to_cirq())

        self.assertTrue(compare_unitary(circ.to_unitary(), zirc.to_unitary()))

    def test_retain_qubit_index_to_and_from_qiskit(self):
        circ = create_random_circuit(10, 20, seed=RNDSEED)
        while circ.gates[0].qubits[0].index == 0:
            circ = create_random_circuit(10, 20, seed=RNDSEED)

        zirc = Circuit(circ.to_qiskit())

        self.assertTrue(compare_unitary(circ.to_unitary(), zirc.to_unitary()))

    def test_save_circuit_from_qiskit(self):
        circ = create_random_circuit(11, 100, seed=RNDSEED)
        circ = Circuit(circ.to_qiskit())
        save_circuit(circ, "circuit_from_qiskit.json")
        os.remove("circuit_from_qiskit.json")

    def test_save_circuit_from_qiskit_two_circuits(self):
        circ1 = create_random_circuit(11, 100, seed=RNDSEED)
        circ2 = create_random_circuit(11, 100, seed=RNDSEED + 1)
        # Create two circuits that came from qiskit and add together
        circ1 = Circuit(circ1.to_qiskit())
        circ1 += Circuit(circ2.to_qiskit())
        # Translate new circuit (two qregs) to qiskit and back
        circ = Circuit(circ1.to_qiskit())
        save_circuit(circ, "circuit_from_qiskit.json")
        os.remove("circuit_from_qiskit.json")

    def test_exp_S_inverse(self):
        # Test the corner case of converting a ZPowGate with exponent -0.5 from
        # cirq. This gate will be represented by the string 'S**-1'.
        gate = cirq.S(cirq.LineQubit(0)) ** -1
        cirq_circuit = cirq.Circuit()
        cirq_circuit.append(gate)
        zircuit = Circuit(cirq_circuit)
        self.assertTrue(
            compare_unitary(zircuit.to_unitary(), cirq.unitary(cirq_circuit))
        )

    def test_ccx_to_qiskit_conversion(self):
        """
        This function makes sure that the CCX integration into Orquestra is seemless
        Starts with an Orquestra circuit converts to qiskit circuit which should contain
        the Toffoli Gate and back to an Orquestra circuit and tests equality
        """

        # Construct Orquestra circuit
        qubits = [Qubit(i) for i in range(6)]
        CCX = Gate("CCX", qubits=[Qubit(2), Qubit(3), Qubit(4)])
        circuit = Circuit(name="test ccx")
        circuit.qubits = qubits
        circuit.gates = [CCX]
        # Change to qiskit version
        translated_ibm_circuit = circuit.to_qiskit()

        # Create the same qiskit circuit
        q_reg = qiskit.QuantumRegister(6, "q")
        c_reg = qiskit.ClassicalRegister(6, "c")
        ibm_circuit = qiskit.QuantumCircuit(q_reg, c_reg)
        ibm_circuit.ccx(2, 3, 4)
        # print(circuit)
        self.assertEqual(ibm_circuit == translated_ibm_circuit, True)

    def test_ccx_from_qiskit_conversion(self):
        """
        This function makes sure that the CCX integration into Orquestra is seemless
        Starts with an Orquestra circuit converts to qiskit circuit which should contain
        the Toffoli Gate and back to an Orquestra circuit and tests equality
        """

        # Create the same qiskit circuit
        q_reg = qiskit.QuantumRegister(6, "q")
        ibm_circuit = qiskit.QuantumCircuit(q_reg)
        ibm_circuit.ccx(2, 3, 4)

        # Create Orquestra circuit from qiskit
        circuit = Circuit(input_object=ibm_circuit, name="test ccx")
        self.assertEqual(ibm_circuit == circuit.to_qiskit(), True)

    def test_mct(self):
        ctrl = [0, 1, 2, 3, 5]
        targ = [4]
        # Test MCT using just MCTGate object
        qubits = [
            Qubit(0),
            Qubit(1),
            Qubit(2),
            Qubit(3),
            Qubit(4),
            Qubit(5),
            Qubit(6),
            Qubit(7),
            Qubit(8),
        ]
        circuit = Circuit(name="test_mct")
        circuit.qubits = qubits
        gate = MCTGate(circuit.qubits, control_qubits=ctrl, target_qubits=targ)
        qiskit_gates = gate.ccx_decomposition

        # Test MCT using it as a gate in an Orquestra Circuit
        circuit_1 = Circuit(name="test_mct_2")
        circuit_1.qubits = qubits
        gate_1 = Gate(
            "MCT",
            qubits=qubits,
            control_qubits=ctrl,
            target_qubits=targ,
            all_circuit_qubits=circuit_1.qubits,
        )
        circuit_1.gates = [gate_1]
        # Change to qiksit
        translated_ibm_circuit_1 = circuit_1.to_qiskit()
        self.assertEqual(qiskit_gates == translated_ibm_circuit_1, True)

    def test_phase_oracle(self):
        ctrl = [0, 1, 2, 3]
        targ = [4]
        angle = np.pi
        # Test PhaseOracle using just PhaseOracle object
        qubits = [
            Qubit(0),
            Qubit(1),
            Qubit(2),
            Qubit(3),
            Qubit(4),
            Qubit(5),
            Qubit(6),
            Qubit(7),
            Qubit(8),
        ]
        circuit = Circuit(name="test_phase_oracle")
        circuit.qubits = qubits
        gate = PhaseOracle(
            angle, circuit.qubits, control_qubits=ctrl, target_qubits=targ
        )
        qiskit_gates = gate.ccx_decomposition

        # Test PhaseOracle using it as a gate in an Orquestra Circuit
        circuit_1 = Circuit(name="test_phase_oracle")
        circuit_1.qubits = qubits
        gate_1 = Gate(
            "MCU1",
            params=[angle],
            qubits=qubits,
            control_qubits=ctrl,
            target_qubits=targ,
            all_circuit_qubits=circuit_1.qubits,
        )
        circuit_1.gates = [gate_1]
        # Change to qiksit
        translated_ibm_circuit_1 = circuit_1.to_qiskit()
        self.assertEqual(qiskit_gates == translated_ibm_circuit_1, True)

    def test_mcry(self):
        ctrl = [0, 1, 2, 3]
        targ = [4]
        angle = np.pi
        # Test PhaseOracle using just PhaseOracle object
        qubits = [
            Qubit(0),
            Qubit(1),
            Qubit(2),
            Qubit(3),
            Qubit(4),
            Qubit(5),
            Qubit(6),
            Qubit(7),
            Qubit(8),
        ]
        circuit = Circuit(name="test_mcry")
        circuit.qubits = qubits
        gate = MCRY(angle, circuit.qubits, control_qubits=ctrl, target_qubits=targ)
        qiskit_gates = gate.ccx_decomposition

        # Test PhaseOracle using it as a gate in an Orquestra Circuit
        circuit_1 = Circuit(name="test_mcry")
        circuit_1.qubits = qubits
        gate_1 = Gate(
            "MCRY",
            params=[angle],
            qubits=qubits,
            control_qubits=ctrl,
            target_qubits=targ,
            all_circuit_qubits=circuit_1.qubits,
        )
        circuit_1.gates = [gate_1]
        # Change to qiksit
        translated_ibm_circuit_1 = circuit_1.to_qiskit()
        self.assertEqual(qiskit_gates == translated_ibm_circuit_1, True)


<<<<<<< HEAD

      


    def test_control_rotation_gates(self):
        '''Test addition of crx, cry and crz from qiskit

        '''
        qr = QuantumRegister(2, name='q')
        cr = ClassicalRegister(2, name='c')
        qc = QuantumCircuit(qr, cr)
        angle = [np.pi/2, np.pi/4, np.pi/8]
        qc.crx(angle[0], 0, 1)
        qc.cry(angle[1], 0, 1)
        qc.crz(angle[2], 0, 1)

        circuit = Circuit('test')
        qubits = [Qubit(0), Qubit(1)]
        gates = [Gate('CRX', qubits=qubits, params=[angle[0]]), 
            Gate('CRY', qubits=qubits, params=[angle[1]]), 
            Gate('CRZ', qubits=qubits, params=[angle[2]])
          ]
        circuit.qubits = qubits
        circuit.gates =gates

        ibm_circuit = circuit.to_qiskit()
        ibm_circuit_unitary = Operator(ibm_circuit).data
        qc_unitary = Operator(qc).data
        self.assertLessEqual(np.linalg.norm(ibm_circuit_unitary - qc_unitary), pow(10, -15))


=======
>>>>>>> 89816908
if __name__ == "__main__":
    unittest.main()<|MERGE_RESOLUTION|>--- conflicted
+++ resolved
@@ -15,11 +15,7 @@
 
 from qiskit.aqua.circuits.gates import mcu1, mcry
 
-<<<<<<< HEAD
 from qiskit import QuantumCircuit, QuantumRegister, ClassicalRegister
-from . import load_circuit, save_circuit, Circuit, Gate, Qubit, pyquil2cirq, cirq2pyquil,\
-        MCTGate, PhaseOracle, MCRY
-=======
 from . import (
     load_circuit,
     save_circuit,
@@ -32,7 +28,6 @@
     PhaseOracle,
     MCRY,
 )
->>>>>>> 89816908
 
 from ..utils import compare_unitary, is_identity, is_unitary, RNDSEED
 from ..testing import create_random_circuit
@@ -1619,12 +1614,6 @@
         translated_ibm_circuit_1 = circuit_1.to_qiskit()
         self.assertEqual(qiskit_gates == translated_ibm_circuit_1, True)
 
-
-<<<<<<< HEAD
-
-      
-
-
     def test_control_rotation_gates(self):
         '''Test addition of crx, cry and crz from qiskit
 
@@ -1652,7 +1641,5 @@
         self.assertLessEqual(np.linalg.norm(ibm_circuit_unitary - qc_unitary), pow(10, -15))
 
 
-=======
->>>>>>> 89816908
 if __name__ == "__main__":
     unittest.main()
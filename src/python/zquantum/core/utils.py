"""General-purpose utilities."""
import collections
import copy
import importlib
import json
import sys
import warnings
from typing import Dict, Iterable, List, Optional, Tuple

import lea
import numpy as np
import sympy
from openfermion import InteractionRDM, hermitian_conjugated
from openfermion.ops import SymbolicOperator
from networkx.readwrite import json_graph
import lea
import collections
import scipy
from typing import List, Tuple, Optional, Iterable, Union, Dict, Any
import importlib
import copy
from .typing import AnyPath, LoadSource, Specs

SCHEMA_VERSION = "zapata-v1"
RNDSEED = 12345


def convert_dict_to_array(dictionary: dict) -> np.ndarray:
    """Convert a dictionary to a numpy array.

    Args:
        dictionary (dict): the dict containing the data

    Returns:
        array (numpy.array): a numpy array
    """

    array = np.array(dictionary["real"])

    if dictionary.get("imag"):
        array = array + 1j * np.array(dictionary["imag"])

    return array


def convert_array_to_dict(array: np.ndarray) -> dict:
    """Convert a numpy array to a dictionary.

    Args:
        array (numpy.array): a numpy array

    Returns:
        dictionary (dict): the dict containing the data
    """

    dictionary = {}
    if np.iscomplexobj(array):
        dictionary["real"] = array.real.tolist()
        dictionary["imag"] = array.imag.tolist()
    else:
        dictionary["real"] = array.tolist()

    return dictionary


def dec2bin(number: int, length: int) -> List[int]:
    """Converts a decimal number into a binary representation
    of fixed number of bits.

    Args:
        number: (int) the input decimal number
        length: (int) number of bits in the output string

    Returns:
        A list of binary numbers
    """

    if pow(2, length) < number:
        sys.exit(
            "Insufficient number of bits for representing the number {}".format(number)
        )

    bit_str = bin(number)
    bit_str = bit_str[2 : len(bit_str)]  # chop off the first two chars
    bit_string = [int(x) for x in list(bit_str)]
    if len(bit_string) < length:
        len_zeros = length - len(bit_string)
        bit_string = [int(x) for x in list(np.zeros(len_zeros))] + bit_string

    return bit_string


def bin2dec(x: List[int]) -> int:
    """Converts a binary vector to an integer, with the 0-th
    element being the most significant digit.

    Args:
        x: (list) a binary vector

    Returns:
        An integer
    """

    dec = 0
    coeff = 1
    for i in range(len(x)):
        dec = dec + coeff * x[len(x) - 1 - i]
        coeff = coeff * 2
    return dec


"""
The functions PAULI_X, PAULI_Y, PAULI_Z and IDENTITY below are used for 
generating the generators of the Pauli group, which include Pauli X, Y, Z 
operators as well as identity operator
"""

pauli_x = np.array([[0.0, 1.0], [1.0, 0.0]])
pauli_y = np.array([[0.0, -1.0j], [1.0j, 0.0]])
pauli_z = np.array([[1.0, 0.0], [0.0, -1.0]])
identity = np.array([[1.0, 0.0], [0.0, 1.0]])


def is_identity(u: np.ndarray, tol=1e-15) -> bool:
    """Test if a matrix is identity.

    Args:
        u: np.ndarray
            Matrix to be checked.
        tol: float
            Threshold below which two matrix elements are considered equal.
    """

    dims = np.array(u).shape
    if dims[0] != dims[1]:
        raise Exception("Input matrix is not square.")

    return np.allclose(u, np.eye(u.shape[0]), atol=tol)


def is_unitary(u: np.ndarray, tol=1e-15) -> bool:
    """Test if a matrix is unitary.

    Args:
        u: array
            Matrix to be checked.
        tol: float
            Threshold below which two matrix elements are considered equal.
    """

    dims = np.array(u).shape
    if dims[0] != dims[1]:
        raise Exception("Input matrix is not square.")

    test_matrix = np.dot(hermitian_conjugated(np.array(u)), u)
    return is_identity(test_matrix, tol)


def compare_unitary(u1: np.ndarray, u2: np.ndarray, tol: float = 1e-15) -> bool:
    """Compares two unitary operators to see if they are equal to within a phase.

    Args:
        u1 (numpy.ndarray): First unitary operator.
        u2 (numpy.ndarray): Second unitary operator.
        tol (float): Threshold below which two matrix elements are considered equal.

    Returns:
        bool: True if the unitaries are equal to within the tolerance, ignoring
            differences in global phase.
    """

    if is_unitary(u1, tol) == False:
        raise Exception("The first input matrix is not unitary.")
    if is_unitary(u2, tol) == False:
        raise Exception("The second input matrix is not unitary.")

    test_matrix = np.dot(u1.conj().T, u2)
    phase = test_matrix.item((0, 0)) ** -1
    return is_identity(phase * test_matrix, tol)


def sample_from_probability_distribution(
    probability_distribution: dict, n_samples: int
) -> collections.Counter:
    """
    Samples events from a discrete probability distribution

    Args:
        probabilty_distribution: The discrete probability distribution to be used
        for sampling. This should be a dictionary

        n_samples (int): The number of samples desired

    Returns:
        A dictionary of the outcomes sampled. The key values are the things be sampled
        and values are how many times those things appeared in the sampling
    """
    if isinstance(probability_distribution, dict):
        prob_pmf = lea.pmf(probability_distribution)
<<<<<<< HEAD
        sampled_dict: collections.Counter = collections.Counter(
            prob_pmf.random(n_samples)
        )
=======
        sampled_dict = collections.Counter(
            prob_pmf.random(n_samples)
        )  # type: collections.Counter
>>>>>>> 50b868d6
        return sampled_dict
    else:
        raise RuntimeError(
            "Probability distribution should be a dictionary with key value \
        being the thing being sampled and the value being probability of getting \
        sampled "
        )


def convert_bitstrings_to_tuples(bitstrings: Iterable[str]) -> List[Tuple[int, ...]]:
    """Given the measured bitstrings, convert each bitstring to tuple format

    Args:
        bitstrings (list of strings): the measured bitstrings
    Returns:
        A list of tuples
    """
    # Convert from bitstrings to tuple format
<<<<<<< HEAD
    measurements: List[Tuple[int, ...]] = []
    for bitstring in bitstrings:

        measurement: Tuple[int, ...] = ()
=======
    measurements = []  # type: List[Tuple[int, ...]]
    for bitstring in bitstrings:

        measurement = ()  # type: Tuple[int, ...]
>>>>>>> 50b868d6
        for char in bitstring:
            measurement = measurement + (int(char),)

        measurements.append(measurement)
    return measurements


def convert_tuples_to_bitstrings(tuples: List[Tuple[int]]) -> List[str]:
    """Given a set of measurement tuples, convert each to a little endian
    string.

    Args:
        tuples (list of tuples): the measurement tuples
    Returns:
        A list of bitstrings
    """
    # Convert from tuples to bitstrings
    bitstrings = []
    for tuple_item in tuples:

        bitstring = ""
        for bit in tuple_item:
            bitstring = bitstring + str(bit)

        bitstrings.append(bitstring)
    return bitstrings


class ValueEstimate(float):
    """A class representing a numerical value and its precision corresponding
        to an observable or an objective function

    Args:
        value (np.float): the numerical value or a value that can be converted to float
        precision (np.float): its precision

    Attributes:
        value (np.float): the numerical value
        precision (np.float): its precision
    """

    def __init__(self, value, precision: Optional[float] = None):
        super().__init__()
        self.precision = precision

    def __new__(cls, value, precision=None):
        return super().__new__(cls, value)

    @property
    def value(self):
        warnings.warn(
            "The value attribute is deprecated. Use ValueEstimate object directly instead.",
            DeprecationWarning,
        )
        return float(self)

    def __eq__(self, other):
        super_eq = super().__eq__(other)
        if super_eq is NotImplemented:
            return super_eq
        return super_eq and self.precision == getattr(other, "precision", None)

    def __ne__(self, other):
        return not self == other

    def __str__(self):
        value_str = super().__str__()
        if self.precision is not None:
            return f"{value_str} ± {self.precision}"
        else:
            return f"{value_str}"

    def to_dict(self):
        """Convert to a dictionary"""

        data = {"schema": SCHEMA_VERSION + "-value_estimate"}
        if type(self.value).__module__ == np.__name__:
            data["value"] = self.value.item()
        else:
            data["value"] = self.value

        if type(self.precision).__module__ == np.__name__:
            data["precision"] = self.precision.item()
        else:
            data["precision"] = self.precision

        return data

    @classmethod
    def from_dict(cls, dictionary):
        """Create an ExpectationValues object from a dictionary."""

        value = dictionary["value"]
        if "precision" in dictionary:
            precision = dictionary["precision"]
            return cls(value, precision)
        else:
            return cls(value)


def load_value_estimate(file: LoadSource) -> ValueEstimate:
    """Loads value estimate from a failed.

    Args:
        file (str or file-like object): the name of the file, or a file-like object.

    Returns:
        array (numpy.array): the array
    """

    if isinstance(file, str):
        with open(file, "r") as f:
            data = json.load(f)
    else:
        data = json.load(file)  # type: ignore

    return ValueEstimate.from_dict(data)


def save_value_estimate(value_estimate: ValueEstimate, filename: AnyPath):
    """Saves value estimate to a file.

    Args:
        value_estimate (core.utils.ValueEstimate): the value estimate
        file (str or file-like object): the name of the file, or a file-like object
    """
    dictionary = value_estimate.to_dict()
    dictionary["schema"] = SCHEMA_VERSION + "-value_estimate"

    with open(filename, "w") as f:
        f.write(json.dumps(dictionary, indent=2))


def load_list(file: LoadSource) -> List:
    """Load an array from a file.

    Args:
        file (str or file-like object): the name of the file, or a file-like object.

    Returns:
        array (list): the list
    """

    if isinstance(file, str):
        with open(file, "r") as f:
            data = json.load(f)
    else:
        data = json.load(file)  # type: ignore

    return data["list"]


def save_list(array: List, filename: AnyPath, artifact_name: str = ""):
    """Save expectation values to a file.

    Args:
        array (list): the list to be saved
        file (str or file-like object): the name of the file, or a file-like object
        artifact_name (str): optional argument to specify the schema name
    """
<<<<<<< HEAD
    dictionary: Dict[str, Any] = {}
=======
    dictionary = {}  # type: Dict[str, Any]
>>>>>>> 50b868d6
    dictionary["schema"] = SCHEMA_VERSION + "-" + artifact_name + "-list"
    dictionary["list"] = array

    with open(filename, "w") as f:
        f.write(json.dumps(dictionary, indent=2))


def save_generic_dict(dictionary: Dict, filename: AnyPath):
    """Save dictionary as json

    Args:
        dictionary (dict): the dict containing the data
    """
    dictionary_stored = {"schema": SCHEMA_VERSION + "-dict"}
    dictionary_stored.update(dictionary)

    with open(filename, "w") as f:
        f.write(json.dumps(dictionary_stored, indent=2))


def get_func_from_specs(specs: Dict):
    """
    Return function based on given specs.
    Args:
        specs (dict): dictionary containing the following keys:
            module_name: specifies from which module an function comes.
            function_name: specifies the name of the function.

    Returns:
        callable: function defined by specs

    """
    module_name = specs.pop("module_name")
    module = importlib.import_module(module_name)
    function_name = specs.pop("function_name")
    return getattr(module, function_name)


def create_object(specs: Dict, **kwargs):
    """
    Creates an object based on given specs.
    Specs include information about module and function necessary to create the object,
    as well as any additional input parameters for it.

    Args:
        specs (dict): dictionary containing the following keys:
            module_name: specifies from which module an object comes.
            function_name: specifies the name of the function used to create object.

    Returns:
        object: object of any type
    """
    specs = copy.copy(specs)
    module_name = specs.pop("module_name")
    module = importlib.import_module(module_name)
    creator_name = specs.pop("function_name")
    creator = getattr(module, creator_name)
    created_object = creator(**specs, **kwargs)
    return created_object


def load_noise_model(file: LoadSource):
    """Load a noise model from file

    Args:
        file (str or file-like object): the name of the file, or a file-like object.

    Returns:
        noise model
    """

    if isinstance(file, str):
        with open(file, "r") as f:
            data = json.load(f)
    else:
        data = json.load(file)  # type: ignore

    func = get_func_from_specs(data)
    return func(data["data"])


def save_noise_model(noise_model_data, module_name, function_name, filename):
    """Save a noise model to file

    Args:
        noise_model_data (dict): the serialized version of the noise model
        module_name (str): the module name with the function to load the noise model
        function_name (str): the function to load the noise model data into a noise model
        filename (str or file-like object): the name of the file, or a file-like object.

    Returns:
        noise model
    """

    data = {
        "module_name": module_name,
        "function_name": function_name,
        "data": noise_model_data,
    }

    with open(filename, "w") as f:
        f.write(json.dumps(data, indent=2))


def create_symbols_map(
    symbols: List[sympy.Symbol], params: np.ndarray
) -> List[Tuple[sympy.Symbol, float]]:
    """
    Creates a map to be used for evaluating sympy expressions.

    Args:
        symbols: list of sympy Symbols to be evaluated
        params: numpy array containing numerical value for the symbols
    """
    if len(symbols) != len(params):
        raise (
            ValueError(
                "Length of symbols: {0} doesn't match length of params: {1}".format(
                    len(symbols), len(params)
                )
            )
        )
    return [(symbol, param) for symbol, param in zip(symbols, params.tolist())]


def save_timing(walltime: float, filename: AnyPath) -> None:
    """
    Saves timing information.

    Args:
        walltime: The execution time.
    """

    with open(filename, "w") as f:
        f.write(
            json.dumps({"schema": SCHEMA_VERSION + "-timing", "walltime": walltime})
        )


def save_nmeas_estimate(
    nmeas: float, nterms: int, filename: AnyPath, frame_meas: np.ndarray = None
) -> None:
    """Save an estimate of the number of measurements to a file

    Args:
        nmeas: total number of measurements for epsilon = 1.0
        nterms: number of terms (groups) in the objective function
        frame_meas: A list of the number of measurements per frame for epsilon = 1.0
    """

<<<<<<< HEAD
    data: Dict[str, Any] = {}
=======
    data = {}  # type: Dict[str, Any]
>>>>>>> 50b868d6
    data["schema"] = SCHEMA_VERSION + "-hamiltonian_analysis"
    data["K"] = nmeas
    data["nterms"] = nterms
    if frame_meas is not None:
        data["frame_meas"] = convert_array_to_dict(frame_meas)

    with open(filename, "w") as f:
        f.write(json.dumps(data, indent=2))


def load_nmeas_estimate(filename: AnyPath) -> Tuple[float, int, np.ndarray]:
    """Load an estimate of the number of measurements from a file.

    Args:
        filename: the name of the file

    Returns:
        nmeas: number of measurements for epsilon = 1.0
        nterms: number of terms in the hamiltonian
        frame_meas: frame measurements (number of measurements per group)
    """

    with open(filename, "r") as f:
        data = json.load(f)

    frame_meas = convert_dict_to_array(data["frame_meas"])
    K_coeff = data["K"]
    nterms = data["nterms"]

    return K_coeff, nterms, frame_meas


def scale_and_discretize(values: Iterable[float], total: int) -> List[int]:
    """Convert a list of floats to a list of integers such that the total equals
    a given value and the ratios of elements are approximately preserved.

    Args:
        values: The list of floats to be scaled and discretized.
        total: The desired total which the resulting values should sum to.

    Returns:
        A list of integers whose sum is equal to the given total, where the
            ratios of the list elements are approximately equal to the ratios
            of the input list elements.
    """

    # Note: combining the two lines below breaks type checking; see mypy #6040
    value_sum = sum(values)
    scale_factor = total / value_sum

    result = [np.floor(value * scale_factor) for value in values]
    remainders = [
        value * scale_factor - np.floor(value * scale_factor) for value in values
    ]
    indexes_sorted_by_remainder = np.argsort(remainders)[::-1]
    for index in range(int(round(total - sum(result)))):
        result[indexes_sorted_by_remainder[index]] += 1

    result = [int(value) for value in result]

    assert sum(result) == total, "The scaled list does not sum to the desired total."

    return result


def hf_rdm(n_alpha: int, n_beta: int, n_orbitals: int) -> InteractionRDM:
    """Construct the RDM corresponding to a Hartree-Fock state.

    Args:
        n_alpha (int): number of spin-up electrons
        n_beta (int): number of spin-down electrons
        n_orbitals (int): number of spatial orbitals (not spin orbitals)

    Returns:
        openfermion.ops.InteractionRDM: the reduced density matrix
    """
    # Determine occupancy of each spin orbital
    occ = np.zeros(2 * n_orbitals)
    occ[: (2 * n_alpha) : 2] = 1
    occ[1 : (2 * n_beta + 1) : 2] = 1

    one_body_tensor = np.diag(occ)

    two_body_tensor = np.zeros([2 * n_orbitals for i in range(4)])
    for i in range(2 * n_orbitals):
        for j in range(2 * n_orbitals):
            if i != j and occ[i] and occ[j]:
                two_body_tensor[i, j, j, i] = 1
                two_body_tensor[i, j, i, j] = -1

    return InteractionRDM(one_body_tensor, two_body_tensor)


def load_from_specs(specs: Specs):
    if isinstance(specs, str):
        specs = json.loads(specs)
    return create_object(specs)  # type: ignore<|MERGE_RESOLUTION|>--- conflicted
+++ resolved
@@ -197,15 +197,9 @@
     """
     if isinstance(probability_distribution, dict):
         prob_pmf = lea.pmf(probability_distribution)
-<<<<<<< HEAD
         sampled_dict: collections.Counter = collections.Counter(
             prob_pmf.random(n_samples)
         )
-=======
-        sampled_dict = collections.Counter(
-            prob_pmf.random(n_samples)
-        )  # type: collections.Counter
->>>>>>> 50b868d6
         return sampled_dict
     else:
         raise RuntimeError(
@@ -224,17 +218,10 @@
         A list of tuples
     """
     # Convert from bitstrings to tuple format
-<<<<<<< HEAD
     measurements: List[Tuple[int, ...]] = []
     for bitstring in bitstrings:
 
         measurement: Tuple[int, ...] = ()
-=======
-    measurements = []  # type: List[Tuple[int, ...]]
-    for bitstring in bitstrings:
-
-        measurement = ()  # type: Tuple[int, ...]
->>>>>>> 50b868d6
         for char in bitstring:
             measurement = measurement + (int(char),)
 
@@ -395,11 +382,7 @@
         file (str or file-like object): the name of the file, or a file-like object
         artifact_name (str): optional argument to specify the schema name
     """
-<<<<<<< HEAD
     dictionary: Dict[str, Any] = {}
-=======
-    dictionary = {}  # type: Dict[str, Any]
->>>>>>> 50b868d6
     dictionary["schema"] = SCHEMA_VERSION + "-" + artifact_name + "-list"
     dictionary["list"] = array
 
@@ -550,11 +533,7 @@
         frame_meas: A list of the number of measurements per frame for epsilon = 1.0
     """
 
-<<<<<<< HEAD
     data: Dict[str, Any] = {}
-=======
-    data = {}  # type: Dict[str, Any]
->>>>>>> 50b868d6
     data["schema"] = SCHEMA_VERSION + "-hamiltonian_analysis"
     data["K"] = nmeas
     data["nterms"] = nterms

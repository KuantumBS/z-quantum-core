"""General-purpose utilities."""
<<<<<<< HEAD
from types import FunctionType
=======
import collections
import copy
import importlib
import json
import sys
>>>>>>> e4e28cec
import warnings
from typing import Dict, Iterable, List, Optional, Tuple

import lea
import numpy as np
<<<<<<< HEAD
import sys
import json
import sympy
from openfermion import hermitian_conjugated
from openfermion import InteractionRDM
import lea
import collections
from typing import List, Tuple, Optional, Iterable, Dict
import importlib
import copy
from functools import partial
from .typing import LoadSource, AnyPath, Specs
=======
import sympy
from openfermion import InteractionRDM, hermitian_conjugated

from .typing import AnyPath, LoadSource, Specs
>>>>>>> e4e28cec

SCHEMA_VERSION = "zapata-v1"
RNDSEED = 12345


def convert_dict_to_array(dictionary: dict) -> np.ndarray:
    """Convert a dictionary to a numpy array.

    Args:
        dictionary (dict): the dict containing the data

    Returns:
        array (numpy.array): a numpy array
    """

    array = np.array(dictionary["real"])

    if dictionary.get("imag"):
        array = array + 1j * np.array(dictionary["imag"])

    return array


def convert_array_to_dict(array: np.ndarray) -> dict:
    """Convert a numpy array to a dictionary.

    Args:
        array (numpy.array): a numpy array

    Returns:
        dictionary (dict): the dict containing the data
    """

    dictionary = {}
    if np.iscomplexobj(array):
        dictionary["real"] = array.real.tolist()
        dictionary["imag"] = array.imag.tolist()
    else:
        dictionary["real"] = array.tolist()

    return dictionary


def dec2bin(number: int, length: int) -> List[int]:
    """Converts a decimal number into a binary representation
    of fixed number of bits.

    Args:
        number: (int) the input decimal number
        length: (int) number of bits in the output string

    Returns:
        A list of binary numbers
    """

    if pow(2, length) < number:
        sys.exit(
            "Insufficient number of bits for representing the number {}".format(number)
        )

    bit_str = bin(number)
    bit_str = bit_str[2 : len(bit_str)]  # chop off the first two chars
    bit_string = [int(x) for x in list(bit_str)]
    if len(bit_string) < length:
        len_zeros = length - len(bit_string)
        bit_string = [int(x) for x in list(np.zeros(len_zeros))] + bit_string

    return bit_string


def bin2dec(x: List[int]) -> int:
    """Converts a binary vector to an integer, with the 0-th
    element being the most significant digit.

    Args:
        x: (list) a binary vector

    Returns:
        An integer
    """

    dec = 0
    coeff = 1
    for i in range(len(x)):
        dec = dec + coeff * x[len(x) - 1 - i]
        coeff = coeff * 2
    return dec


"""
The functions PAULI_X, PAULI_Y, PAULI_Z and IDENTITY below are used for 
generating the generators of the Pauli group, which include Pauli X, Y, Z 
operators as well as identity operator
"""

pauli_x = np.array([[0.0, 1.0], [1.0, 0.0]])
pauli_y = np.array([[0.0, -1.0j], [1.0j, 0.0]])
pauli_z = np.array([[1.0, 0.0], [0.0, -1.0]])
identity = np.array([[1.0, 0.0], [0.0, 1.0]])


def is_identity(u: np.ndarray, tol=1e-15) -> bool:
    """Test if a matrix is identity.

    Args:
        u: np.ndarray
            Matrix to be checked.
        tol: float
            Threshold below which two matrix elements are considered equal.
    """

    dims = np.array(u).shape
    if dims[0] != dims[1]:
        raise Exception("Input matrix is not square.")

    return np.allclose(u, np.eye(u.shape[0]), atol=tol)


def is_unitary(u: np.ndarray, tol=1e-15) -> bool:
    """Test if a matrix is unitary.

    Args:
        u: array
            Matrix to be checked.
        tol: float
            Threshold below which two matrix elements are considered equal.
    """

    dims = np.array(u).shape
    if dims[0] != dims[1]:
        raise Exception("Input matrix is not square.")

    test_matrix = np.dot(hermitian_conjugated(np.array(u)), u)
    return is_identity(test_matrix, tol)


def compare_unitary(u1: np.ndarray, u2: np.ndarray, tol: float = 1e-15) -> bool:
    """Compares two unitary operators to see if they are equal to within a phase.

    Args:
        u1 (numpy.ndarray): First unitary operator.
        u2 (numpy.ndarray): Second unitary operator.
        tol (float): Threshold below which two matrix elements are considered equal.

    Returns:
        bool: True if the unitaries are equal to within the tolerance, ignoring
            differences in global phase.
    """

    if is_unitary(u1, tol) == False:
        raise Exception("The first input matrix is not unitary.")
    if is_unitary(u2, tol) == False:
        raise Exception("The second input matrix is not unitary.")

    test_matrix = np.dot(u1.conj().T, u2)
    phase = test_matrix.item((0, 0)) ** -1
    return is_identity(phase * test_matrix, tol)


def sample_from_probability_distribution(
    probability_distribution: dict, n_samples: int
) -> collections.Counter:
    """
    Samples events from a discrete probability distribution

    Args:
        probabilty_distribution: The discrete probability distribution to be used
        for sampling. This should be a dictionary

        n_samples (int): The number of samples desired

    Returns:
        A dictionary of the outcomes sampled. The key values are the things be sampled
        and values are how many times those things appeared in the sampling
    """
    if isinstance(probability_distribution, dict):
        prob_pmf = lea.pmf(probability_distribution)
        sampled_dict = collections.Counter(prob_pmf.random(n_samples))
        return sampled_dict
    else:
        raise RuntimeError(
            "Probability distribution should be a dictionary with key value \
        being the thing being sampled and the value being probability of getting \
        sampled "
        )


def convert_bitstrings_to_tuples(bitstrings: List[str]) -> List[Tuple[int]]:
    """Given the measured bitstrings, convert each bitstring to tuple format

    Args:
        bitstrings (list of strings): the measured bitstrings
    Returns:
        A list of tuples
    """
    # Convert from bitstrings to tuple format
    measurements = []
    for bitstring in bitstrings:

        measurement = ()
        for char in bitstring:
            measurement = measurement + (int(char),)

        measurements.append(measurement)
    return measurements


def convert_tuples_to_bitstrings(tuples: List[Tuple[int]]) -> List[str]:
    """Given a set of measurement tuples, convert each to a little endian
    string.

    Args:
        tuples (list of tuples): the measurement tuples
    Returns:
        A list of bitstrings
    """
    # Convert from tuples to bitstrings
    bitstrings = []
    for tuple_item in tuples:

        bitstring = ""
        for bit in tuple_item:
            bitstring = bitstring + str(bit)

        bitstrings.append(bitstring)
    return bitstrings


class ValueEstimate(float):
    """A class representing a numerical value and its precision corresponding
        to an observable or an objective function

    Args:
        value (np.float): the numerical value or a value that can be converted to float
        precision (np.float): its precision

    Attributes:
        value (np.float): the numerical value
        precision (np.float): its precision
    """

    def __init__(self, value, precision: Optional[float] = None):
        super().__init__()
        self.precision = precision

    def __new__(cls, value, precision=None):
        return super().__new__(cls, value)

    @property
    def value(self):
        warnings.warn(
            "The value attribute is deprecated. Use ValueEstimate object directly instead.",
            DeprecationWarning,
        )
        return float(self)

    def __eq__(self, other):
        super_eq = super().__eq__(other)
        if super_eq is NotImplemented:
            return super_eq
        return super_eq and self.precision == getattr(other, "precision", None)

    def __ne__(self, other):
        return not self == other

    def __str__(self):
        value_str = super().__str__()
        if self.precision is not None:
            return f"{value_str} ± {self.precision}"
        else:
            return f"{value_str}"

    def to_dict(self):
        """Convert to a dictionary"""

        data = {"schema": SCHEMA_VERSION + "-value_estimate"}
        if type(self.value).__module__ == np.__name__:
            data["value"] = self.value.item()
        else:
            data["value"] = self.value

        if type(self.precision).__module__ == np.__name__:
            data["precision"] = self.precision.item()
        else:
            data["precision"] = self.precision

        return data

    @classmethod
    def from_dict(cls, dictionary):
        """Create an ExpectationValues object from a dictionary."""

        value = dictionary["value"]
        if "precision" in dictionary:
            precision = dictionary["precision"]
            return cls(value, precision)
        else:
            return cls(value)


def load_value_estimate(file: LoadSource) -> ValueEstimate:
    """Loads value estimate from a failed.

    Args:
        file (str or file-like object): the name of the file, or a file-like object.

    Returns:
        array (numpy.array): the array
    """

    if isinstance(file, str):
        with open(file, "r") as f:
            data = json.load(f)
    else:
        data = json.load(file)

    return ValueEstimate.from_dict(data)


def save_value_estimate(value_estimate: ValueEstimate, filename: AnyPath):
    """Saves value estimate to a file.

    Args:
        value_estimate (core.utils.ValueEstimate): the value estimate
        file (str or file-like object): the name of the file, or a file-like object
    """
    dictionary = value_estimate.to_dict()
    dictionary["schema"] = SCHEMA_VERSION + "-value_estimate"

    with open(filename, "w") as f:
        f.write(json.dumps(dictionary, indent=2))


def load_list(file: LoadSource) -> List:
    """Load an array from a file.

    Args:
        file (str or file-like object): the name of the file, or a file-like object.

    Returns:
        array (list): the list
    """

    if isinstance(file, str):
        with open(file, "r") as f:
            data = json.load(f)
    else:
        data = json.load(file)

    return data["list"]


def save_list(array: List, filename: AnyPath, artifact_name: str = ""):
    """Save expectation values to a file.

    Args:
        array (list): the list to be saved
        file (str or file-like object): the name of the file, or a file-like object
        artifact_name (str): optional argument to specify the schema name
    """
    dictionary = {}
    dictionary["schema"] = SCHEMA_VERSION + "-" + artifact_name + "-list"
    dictionary["list"] = array

    with open(filename, "w") as f:
        f.write(json.dumps(dictionary, indent=2))


def save_generic_dict(dictionary: Dict, filename: AnyPath):
    """Save dictionary as json

    Args:
        dictionary (dict): the dict containing the data
    """
    dictionary_stored = {"schema": SCHEMA_VERSION + "-dict"}
    dictionary_stored.update(dictionary)

    with open(filename, "w") as f:
        f.write(json.dumps(dictionary_stored, indent=2))


def get_func_from_specs(specs: Dict):
    """
    Return function based on given specs.
    Args:
        specs (dict): dictionary containing the following keys:
            module_name: specifies from which module an function comes.
            function_name: specifies the name of the function.

    Returns:
        callable: function defined by specs

    """
    warnings.warn(
        "zquantum.core.utils.get_func_from_specs will be deprecated. Please use zquantum.core.utils.create_object instead",
        DeprecationWarning,
    )
    return create_object(specs)


def create_object(specs: Dict, **kwargs):
    """
    Creates an object based on given specs.
    Specs include information about module and function necessary to create the object,
    as well as any additional input parameters for it.

    Args:
        specs (dict): dictionary containing the following keys:
            module_name: specifies from which module an object comes.
            function_name: specifies the name of the function used to create object.

    Returns:
        object: object of any type
    """
    specs = copy.copy(specs)
    module_name = specs.pop("module_name")
    module = importlib.import_module(module_name)
    creator_name = specs.pop("function_name")
    creator = getattr(module, creator_name)

    if isinstance(creator, FunctionType):
        if kwargs != {} or specs != {}:
            return partial(creator, **specs, **kwargs)
        else:
            return creator
    else:
        return creator(**specs, **kwargs)


def load_noise_model(file: LoadSource):
    """Load a noise model from file

    Args:
        file (str or file-like object): the name of the file, or a file-like object.

    Returns:
        noise model
    """

    if isinstance(file, str):
        with open(file, "r") as f:
            specs = json.load(f)
    else:
        specs = json.load(file)

    noise_model_data = specs.pop("data", None)
    func = create_object(specs)
    return func(noise_model_data)


def save_noise_model(noise_model_data, module_name, function_name, filename):
    """Save a noise model to file

    Args:
        noise_model_data (dict): the serialized version of the noise model
        module_name (str): the module name with the function to load the noise model
        function_name (str): the function to load the noise model data into a noise model
        filename (str or file-like object): the name of the file, or a file-like object.

    Returns:
        noise model
    """

    data = {
        "module_name": module_name,
        "function_name": function_name,
        "data": noise_model_data,
    }

    with open(filename, "w") as f:
        f.write(json.dumps(data, indent=2))


def create_symbols_map(
    symbols: List[sympy.Symbol], params: np.ndarray
) -> Tuple[sympy.Symbol, float]:
    """
    Creates a map to be used for evaluating sympy expressions.

    Args:
        symbols: list of sympy Symbols to be evaluated
        params: numpy array containing numerical value for the symbols
    """
    if len(symbols) != len(params):
        raise (
            ValueError(
                "Length of symbols: {0} doesn't match length of params: {1}".format(
                    len(symbols), len(params)
                )
            )
        )
    return [(symbol, param) for symbol, param in zip(symbols, params.tolist())]


def save_timing(walltime: float, filename: AnyPath) -> None:
    """
    Saves timing information.

    Args:
        walltime: The execution time.
    """

    with open(filename, "w") as f:
        f.write(
            json.dumps({"schema": SCHEMA_VERSION + "-timing", "walltime": walltime})
        )


def save_nmeas_estimate(
    nmeas: float, nterms: int, filename: AnyPath, frame_meas: np.ndarray = None
) -> None:
    """Save an estimate of the number of measurements to a file

    Args:
        nmeas: total number of measurements for epsilon = 1.0
        nterms: number of terms (groups) in the objective function
        frame_meas: A list of the number of measurements per frame for epsilon = 1.0
    """

    data = {}
    data["schema"] = SCHEMA_VERSION + "-hamiltonian_analysis"
    data["K"] = nmeas
    data["nterms"] = nterms
    if frame_meas is not None:
        data["frame_meas"] = convert_array_to_dict(frame_meas)

    with open(filename, "w") as f:
        f.write(json.dumps(data, indent=2))


def load_nmeas_estimate(filename: AnyPath) -> Tuple[float, int, np.ndarray]:
    """Load an estimate of the number of measurements from a file.

    Args:
        filename: the name of the file

    Returns:
        nmeas: number of measurements for epsilon = 1.0
        nterms: number of terms in the hamiltonian
        frame_meas: frame measurements (number of measurements per group)
    """

    with open(filename, "r") as f:
        data = json.load(f)

    frame_meas = convert_dict_to_array(data["frame_meas"])
    K_coeff = data["K"]
    nterms = data["nterms"]

    return K_coeff, nterms, frame_meas


def scale_and_discretize(values: Iterable[float], total: int) -> List[int]:
    """Convert a list of floats to a list of integers such that the total equals
    a given value and the ratios of elements are approximately preserved.

    Args:
        values: The list of floats to be scaled and discretized.
        total: The desired total which the resulting values should sum to.

    Returns:
        A list of integers whose sum is equal to the given total, where the
            ratios of the list elements are approximately equal to the ratios
            of the input list elements.
    """

    scale_factor = total / sum(values)

    result = [np.floor(value * scale_factor) for value in values]
    remainders = [
        value * scale_factor - np.floor(value * scale_factor) for value in values
    ]
    indexes_sorted_by_remainder = np.argsort(remainders)[::-1]
    for index in range(int(round(total - sum(result)))):
        result[indexes_sorted_by_remainder[index]] += 1

    result = [int(value) for value in result]

    assert sum(result) == total, "The scaled list does not sum to the desired total."

    return result


def hf_rdm(n_alpha: int, n_beta: int, n_orbitals: int) -> InteractionRDM:
    """Construct the RDM corresponding to a Hartree-Fock state.

    Args:
        n_alpha (int): number of spin-up electrons
        n_beta (int): number of spin-down electrons
        n_orbitals (int): number of spatial orbitals (not spin orbitals)

    Returns:
        openfermion.ops.InteractionRDM: the reduced density matrix
    """
    # Determine occupancy of each spin orbital
    occ = np.zeros(2 * n_orbitals)
    occ[: (2 * n_alpha) : 2] = 1
    occ[1 : (2 * n_beta + 1) : 2] = 1

    one_body_tensor = np.diag(occ)

    two_body_tensor = np.zeros([2 * n_orbitals for i in range(4)])
    for i in range(2 * n_orbitals):
        for j in range(2 * n_orbitals):
            if i != j and occ[i] and occ[j]:
                two_body_tensor[i, j, j, i] = 1
                two_body_tensor[i, j, i, j] = -1

    return InteractionRDM(one_body_tensor, two_body_tensor)


def load_from_specs(specs: Specs):
    if isinstance(specs, str):
        specs = json.loads(specs)
    return create_object(specs)<|MERGE_RESOLUTION|>--- conflicted
+++ resolved
@@ -1,37 +1,20 @@
 """General-purpose utilities."""
-<<<<<<< HEAD
 from types import FunctionType
-=======
 import collections
 import copy
 import importlib
 import json
 import sys
->>>>>>> e4e28cec
 import warnings
 from typing import Dict, Iterable, List, Optional, Tuple
 
 import lea
 import numpy as np
-<<<<<<< HEAD
-import sys
-import json
-import sympy
-from openfermion import hermitian_conjugated
-from openfermion import InteractionRDM
-import lea
-import collections
-from typing import List, Tuple, Optional, Iterable, Dict
-import importlib
-import copy
 from functools import partial
-from .typing import LoadSource, AnyPath, Specs
-=======
 import sympy
 from openfermion import InteractionRDM, hermitian_conjugated
 
 from .typing import AnyPath, LoadSource, Specs
->>>>>>> e4e28cec
 
 SCHEMA_VERSION = "zapata-v1"
 RNDSEED = 12345
@@ -452,9 +435,21 @@
     creator_name = specs.pop("function_name")
     creator = getattr(module, creator_name)
 
+    for key in specs.keys():
+        if key in kwargs.keys():
+            raise ValueError("Cannot have same parameter assigned to multiple values")
+
     if isinstance(creator, FunctionType):
         if kwargs != {} or specs != {}:
-            return partial(creator, **specs, **kwargs)
+            import inspect
+
+            function_parameter_names = inspect.signature(creator).parameters.keys()
+            function_args = {
+                key: value
+                for key, value in {**specs, **kwargs}.items()
+                if key in function_parameter_names
+            }
+            return partial(creator, **function_args)
         else:
             return creator
     else:

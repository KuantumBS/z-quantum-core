--- conflicted
+++ resolved
@@ -1,17 +1,16 @@
 import numpy as np
 import pytest
 from unittest import mock
-<<<<<<< HEAD
 from sympy import Symbol
-from .cost_function import AnsatzBasedCostFunction, get_ground_state_cost_function
-=======
-from .cost_function import AnsatzBasedCostFunction, sum_expectation_values
->>>>>>> b65081c7
+from .cost_function import (
+    AnsatzBasedCostFunction,
+    get_ground_state_cost_function,
+    sum_expectation_values,
+)
 from .interfaces.mock_objects import MockQuantumSimulator, MockEstimator, MockAnsatz
 from openfermion import QubitOperator
 from .measurement import ExpectationValues
 
-<<<<<<< HEAD
 RNGSEED = 1234
 
 
@@ -85,22 +84,23 @@
     # However, this does not work with numpy arrays, as it uses == operator
     # to compare arguments, which does not produce boolean value for numpy arrays
 
-=======
+
 def test_sum_expectation_values():
     expectation_values = ExpectationValues(np.array([5, -2, 1]))
     total = sum_expectation_values(expectation_values)
     assert np.isclose(total.value, 4)
     assert total.precision is None
 
+
 def test_sum_expectation_values_with_covariances():
     values = np.array([5, -2, 1])
-    correlations = [np.array([[1, 0.5],[0.5, 2]]), np.array([[7]])]
-    covariances = [correlations[0]/10, correlations[1]/10]
+    correlations = [np.array([[1, 0.5], [0.5, 2]]), np.array([[7]])]
+    covariances = [correlations[0] / 10, correlations[1] / 10]
     expectation_values = ExpectationValues(values, correlations, covariances)
     total = sum_expectation_values(expectation_values)
     assert np.isclose(total.value, 4)
-    assert np.isclose(total.precision, np.sqrt((1 + 0.5 + 0.5 + 2 + 7)/10))
->>>>>>> b65081c7
+    assert np.isclose(total.precision, np.sqrt((1 + 0.5 + 0.5 + 2 + 7) / 10))
+
 
 @pytest.fixture
 def ansatz_based_cost_function():
